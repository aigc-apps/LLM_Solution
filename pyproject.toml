--- conflicted
+++ resolved
@@ -85,13 +85,9 @@
 pre-commit = "^3.8.0"
 cn-clip = "^1.5.1"
 llama-index-llms-paieas = "^0.1.0"
-<<<<<<< HEAD
 pymysql = "^1.1.1"
 llama-index-experimental = "^0.2.0"
-tabulate = "^0.9.0"
-=======
 llama-index-readers-web = "^0.1.23"
->>>>>>> f79d0c03
 
 [tool.poetry.scripts]
 pai_rag = "pai_rag.main:main"
