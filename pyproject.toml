--- conflicted
+++ resolved
@@ -107,11 +107,8 @@
 tablestore = "^6.1.0"
 anyio = "^4.6.2.post1"
 mistletoe = "^1.4.0"
-<<<<<<< HEAD
+html2text = "^2024.2.26"
 sqlparse = "^0.5.3"
-=======
-html2text = "^2024.2.26"
->>>>>>> 8696675a
 
 [tool.poetry.scripts]
 pai_rag = "pai_rag.main:run"
