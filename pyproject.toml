--- conflicted
+++ resolved
@@ -70,10 +70,8 @@
 pytest-asyncio = "^0.23.7"
 pytest-cov = "^5.0.0"
 xlrd = "^2.0.1"
-<<<<<<< HEAD
-=======
+
 markdown = "^3.6"
->>>>>>> 4bb4ce85
 
 [tool.poetry.scripts]
 pai_rag = "pai_rag.main:main"
