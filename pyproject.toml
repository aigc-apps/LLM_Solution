[build-system]
requires = ["poetry-core"]
build-backend = "poetry.core.masonry.api"

[tool.poetry]
name = "pai_rag"
version = "1.0.0"
description = "Open source RAG framework built on Aliyun PAI"
authors = []
readme = "README.md"

[tool.poetry.dependencies]
python = ">=3.11.0,<3.12"
fastapi = "^0.110.1"
uvicorn = "^0.29.0"
llama-index-core = "0.10.62"
llama-index-embeddings-openai = "^0.1.7"
llama-index-embeddings-azure-openai = "^0.1.7"
llama-index-embeddings-dashscope = "^0.1.3"
llama-index-llms-openai = "^0.1.27"
llama-index-llms-azure-openai = "^0.1.6"
llama-index-llms-dashscope = "^0.1.2"
llama-index-readers-database = "^0.1.3"
llama-index-vector-stores-faiss = "^0.1.2"
llama-index-vector-stores-analyticdb = "^0.1.1"
llama-index-vector-stores-elasticsearch = "^0.2.0"
llama-index-vector-stores-milvus = "^0.1.10"
gradio = "3.41.0"
faiss-cpu = "^1.8.0"
hologres-vector = "^0.0.9"
dynaconf = "^3.2.5"
docx2txt = "^0.8"
click = "^8.1.7"
pydantic = "^2.7.0"
pytest = "^8.1.1"
llama-index-retrievers-bm25 = "^0.1.3"
jieba = "^0.42.1"
llama-index-embeddings-huggingface = "^0.2.0"
llama-index-postprocessor-flag-embedding-reranker = "^0.1.3"
flagembedding = "^1.2.10"
sentencepiece = "^0.2.0"
oss2 = "^2.18.5"
asgi-correlation-id = "^4.3.1"
openinference-instrumentation-llama-index = "^2.2.1"
torch = [
  {version = "2.3.0+cpu", source = "pytorch_cpu", markers = "sys_platform != 'darwin'"},
  {version = "2.2.2", markers = "sys_platform == 'darwin'"}
]
torchvision = [
  {version = "0.18.0+cpu", source = "pytorch_cpu", markers = "sys_platform != 'darwin'"},
  {version = "0.17.2", markers = "sys_platform == 'darwin'"}
]
transformers = "4.42.4"
openpyxl = "^3.1.2"
pdf2image = "^1.17.0"
llama-index-storage-chat-store-redis = "^0.1.3"
python-bidi = "0.4.2"
easyocr = "^1.7.1"
opencv-python = "^4.6.0.66"
llama-parse = "0.4.2"
pypdf2 = "^3.0.1"
pdfplumber = "^0.11.0"
pdfminer-six = "^20231228"
openinference-semantic-conventions = "^0.1.9"
llama-index-tools-google = "^0.1.5"
llama-index-tools-duckduckgo = "^0.1.1"
openinference-instrumentation = "^0.1.12"
llama-index-llms-huggingface = "^0.2.0"
pytest-asyncio = "^0.23.7"
pytest-cov = "^5.0.0"
xlrd = "^2.0.1"
markdown = "^3.6"
chardet = "^5.2.0"
locust = "^2.29.0"
gunicorn = "^22.0.0"
umap-learn = "^0.5.6"
protobuf = "3.20.2"
modelscope = "^1.16.0"
llama-index-multi-modal-llms-dashscope = "^0.1.2"
llama-index-vector-stores-alibabacloud-opensearch = "^0.1.0"
asyncpg = "^0.29.0"
pgvector = "^0.3.2"
pre-commit = "^3.8.0"
cn-clip = "^1.5.1"
llama-index-llms-paieas = "^0.1.0"
pymysql = "^1.1.1"
llama-index-experimental = "^0.2.0"
llama-index-readers-web = "^0.1.23"
milvus-lite = "^2.4.9"
rapidocr-onnxruntime = "^1.3.24"
rapid-table = "^0.1.3"
bs4 = "^0.0.2"
httpx = "0.27.0"
detectron2 = [
  {markers = "sys_platform == 'linux'", url = "https://pai-rag.oss-cn-hangzhou.aliyuncs.com/packages/python_wheels/detectron2-0.6%2B864913fpt2.3.0cpu-cp311-cp311-linux_x86_64.whl"},
  {markers = "sys_platform == 'win32'", url = "https://pai-rag.oss-cn-hangzhou.aliyuncs.com/packages/python_wheels/detectron2-0.6%2B864913fpt2.3.0cpu-cp311-cp311-win_amd64.whl"},
  {markers = "sys_platform != 'win32' and sys_platform != 'linux' ", url = "https://pai-rag.oss-cn-hangzhou.aliyuncs.com/packages/python_wheels/detectron2-0.6%2B864913fpt2.2.2cpu-cp311-cp311-macosx_10_9_universal2.whl"}
]
magic-pdf = {version = "0.10.5", extras = ["full"]}
peft = "^0.12.0"
duckduckgo-search = "6.2.12"
aliyun-bootstrap = "1.0.2"
docx = "^0.2.4"
python-pptx = "^1.0.2"
aspose-slides = "^24.10.0"
ultralytics = "8.3.43"
datasketch = "^1.6.5"
primp = "0.9.1"
tablestore = "^6.1.0"
<<<<<<< HEAD
mistletoe = "^1.4.0"
=======
anyio = "4.6.2.post1"
>>>>>>> 6f9e841c

[tool.poetry.scripts]
pai_rag = "pai_rag.main:run"
load_data = "pai_rag.tools.load_data_tool:run"
load_model = "pai_rag.utils.download_models:load_models"
run_eval_exp = "pai_rag.evaluation.run_evaluation_experiments:run"

[[tool.poetry.source]]
name = "pytorch_cpu"
url = "https://download.pytorch.org/whl/cpu"
priority = "explicit"

[tool.pytest.ini_options]
asyncio_mode = "auto"<|MERGE_RESOLUTION|>--- conflicted
+++ resolved
@@ -107,11 +107,8 @@
 datasketch = "^1.6.5"
 primp = "0.9.1"
 tablestore = "^6.1.0"
-<<<<<<< HEAD
 mistletoe = "^1.4.0"
-=======
 anyio = "4.6.2.post1"
->>>>>>> 6f9e841c
 
 [tool.poetry.scripts]
 pai_rag = "pai_rag.main:run"
