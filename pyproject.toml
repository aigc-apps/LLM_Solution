[build-system]
requires = ["poetry-core"]
build-backend = "poetry.core.masonry.api"

[tool.poetry]
name = "pai_rag"
version = "0.1.0"
description = "Open source RAG framework built on Aliyun PAI"
authors = []
readme = "README.md"

[tool.poetry.dependencies]
python = ">=3.11.0,<3.12"
fastapi = "^0.110.1"
uvicorn = "^0.29.0"
<<<<<<< HEAD
llama-index-core = "^0.10.39"
=======
llama-index-core = "0.10.57"
>>>>>>> f15385e9
llama-index-embeddings-openai = "^0.1.7"
llama-index-embeddings-azure-openai = "^0.1.7"
llama-index-embeddings-dashscope = "^0.1.3"
llama-index-llms-openai = "^0.1.27"
llama-index-llms-azure-openai = "^0.1.6"
llama-index-llms-dashscope = "^0.1.2"
llama-index-readers-database = "^0.1.3"
llama-index-vector-stores-chroma = "^0.1.6"
llama-index-vector-stores-faiss = "^0.1.2"
llama-index-vector-stores-analyticdb = "^0.1.1"
llama-index-vector-stores-elasticsearch = "^0.2.0"
llama-index-vector-stores-milvus = "^0.1.10"
gradio = "3.41.0"
faiss-cpu = "^1.8.0"
hologres-vector = "^0.0.9"
dynaconf = "^3.2.5"
docx2txt = "^0.8"
click = "^8.1.7"
pydantic = "^2.7.0"
pytest = "^8.1.1"
llama-index-retrievers-bm25 = "^0.1.3"
jieba = "^0.42.1"
llama-index-embeddings-huggingface = "^0.2.0"
llama-index-postprocessor-flag-embedding-reranker = "^0.1.3"
flagembedding = "^1.2.10"
sentencepiece = "^0.2.0"
oss2 = "^2.18.5"
asgi-correlation-id = "^4.3.1"
openinference-instrumentation-llama-index = "^1.3.0"
torch = [
  {version = "2.3.0+cpu", source = "pytorch_cpu", platform = "linux"},
  {version = "2.3.0+cpu", source = "pytorch_cpu", platform = "win32"},
  {version = "2.2.2", platform = "darwin"}
]
torchvision = [
  {version = "0.18.0+cpu", source = "pytorch_cpu", platform = "linux"},
  {version = "0.18.0+cpu", source = "pytorch_cpu", platform = "win32"},
  {version = "0.17.2", platform = "darwin"}
]
openpyxl = "^3.1.2"
pdf2image = "^1.17.0"
llama-index-storage-chat-store-redis = "^0.1.3"
python-bidi = "0.4.2"
easyocr = "^1.7.1"
opencv-python = "^4.9.0.80"
llama-parse = "0.4.2"
pypdf2 = "^3.0.1"
pdfplumber = "^0.11.0"
pdfminer-six = "^20231228"
<<<<<<< HEAD
openinference-semantic-conventions = "^0.1.6"
=======
openinference-semantic-conventions = "^0.1.9"
>>>>>>> f15385e9
llama-index-tools-google = "^0.1.5"
llama-index-tools-duckduckgo = "^0.1.1"
openinference-instrumentation = "^0.1.12"
llama-index-llms-huggingface = "^0.2.0"
pytest-asyncio = "^0.23.7"
pytest-cov = "^5.0.0"
xlrd = "^2.0.1"
markdown = "^3.6"
chardet = "^5.2.0"
locust = "^2.29.0"
gunicorn = "^22.0.0"
umap-learn = "^0.5.6"
protobuf = "3.20.0"
modelscope = "^1.16.0"
llama-index-multi-modal-llms-dashscope = "^0.1.2"
llama-index-vector-stores-alibabacloud-opensearch = "^0.1.0"
asyncpg = "^0.29.0"
pgvector = "^0.3.2"
pre-commit = "^3.8.0"
<<<<<<< HEAD
cn-clip = "^1.5.1"
=======
llama-index-llms-paieas = "^0.1.0"
>>>>>>> f15385e9

[tool.poetry.scripts]
pai_rag = "pai_rag.main:main"
load_data = "pai_rag.data.rag_datapipeline:run"
load_model = "pai_rag.utils.download_models:load_models"
evaluation = "pai_rag.evaluation.eval_pipeline:run"

[[tool.poetry.source]]
name = "pytorch_cpu"
url = "https://download.pytorch.org/whl/cpu"
priority = "explicit"

[tool.pytest.ini_options]
asyncio_mode = "auto"<|MERGE_RESOLUTION|>--- conflicted
+++ resolved
@@ -13,11 +13,7 @@
 python = ">=3.11.0,<3.12"
 fastapi = "^0.110.1"
 uvicorn = "^0.29.0"
-<<<<<<< HEAD
-llama-index-core = "^0.10.39"
-=======
-llama-index-core = "0.10.57"
->>>>>>> f15385e9
+llama-index-core = "^0.10.57"
 llama-index-embeddings-openai = "^0.1.7"
 llama-index-embeddings-azure-openai = "^0.1.7"
 llama-index-embeddings-dashscope = "^0.1.3"
@@ -67,11 +63,7 @@
 pypdf2 = "^3.0.1"
 pdfplumber = "^0.11.0"
 pdfminer-six = "^20231228"
-<<<<<<< HEAD
-openinference-semantic-conventions = "^0.1.6"
-=======
 openinference-semantic-conventions = "^0.1.9"
->>>>>>> f15385e9
 llama-index-tools-google = "^0.1.5"
 llama-index-tools-duckduckgo = "^0.1.1"
 openinference-instrumentation = "^0.1.12"
@@ -91,11 +83,8 @@
 asyncpg = "^0.29.0"
 pgvector = "^0.3.2"
 pre-commit = "^3.8.0"
-<<<<<<< HEAD
 cn-clip = "^1.5.1"
-=======
 llama-index-llms-paieas = "^0.1.0"
->>>>>>> f15385e9
 
 [tool.poetry.scripts]
 pai_rag = "pai_rag.main:main"
