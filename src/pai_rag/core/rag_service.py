import asyncio
from asgi_correlation_id import correlation_id
from pai_rag.core.rag_application import RagApplication
from pai_rag.core.rag_configuration import RagConfiguration
from pai_rag.app.api.models import (
    RagQuery,
    LlmQuery,
    RetrievalQuery,
    LlmResponse,
)
from pai_rag.app.web.view_model import view_model
from openinference.instrumentation import using_attributes
from typing import Any, Dict


def trace_correlation_id(function):
    def _trace_correlation_id(*args, **kwargs):
        session_id = correlation_id.get()
        with using_attributes(
            session_id=session_id,
        ):
            return function(*args, **kwargs)

    async def _a_trace_correlation_id(*args, **kwargs):
        session_id = correlation_id.get()
        with using_attributes(
            session_id=session_id,
        ):
            return await function(*args, **kwargs)

    if asyncio.iscoroutinefunction(function):
        return _a_trace_correlation_id
    else:
        return _trace_correlation_id


class RagService:
    def initialize(self, config_file: str):
        self.rag_configuration = RagConfiguration.from_file(config_file)
        view_model.sync_app_config(self.rag_configuration.get_value())
        self.rag = RagApplication()
        self.rag.initialize(self.rag_configuration.get_value())
        self.tasks_status: Dict[str, str] = {}

    def reload(self, new_config: Any):
        self.rag_configuration.update(new_config)
        self.rag.reload(self.rag_configuration.get_value())
        self.rag_configuration.persist()

    def add_knowledge_async(
        self, task_id: str, file_dir: str, enable_qa_extraction: bool = False
    ):
        self.tasks_status[task_id] = "processing"
        try:
            self.rag.load_knowledge(file_dir, enable_qa_extraction)
            self.tasks_status[task_id] = "completed"
        except Exception:
            self.tasks_status[task_id] = "failed"

    def get_task_status(self, task_id: str) -> str:
        return self.tasks_status.get(task_id, "unknown")

<<<<<<< HEAD
    @trace_correlation_id
    async def aquery(self, query: RagQuery):
        return await self.rag.aquery(query)

    @trace_correlation_id
    async def aquery_llm(self, query: LlmQuery):
=======
    async def aquery(self, query: RagQuery) -> RagResponse:
        return await self.rag.aquery(query)

    async def aquery_llm(self, query: LlmQuery) -> LlmResponse:
>>>>>>> ef7090b6
        return await self.rag.aquery_llm(query)

    async def aquery_retrieval(self, query: RetrievalQuery):
        return await self.rag.aquery_retrieval(query)

    async def aquery_agent(self, query: LlmQuery) -> LlmResponse:
        return await self.rag.aquery_agent(query)

    async def batch_evaluate_retrieval_and_response(self, type):
        return await self.rag.batch_evaluate_retrieval_and_response(type)


rag_service = RagService()<|MERGE_RESOLUTION|>--- conflicted
+++ resolved
@@ -60,19 +60,12 @@
     def get_task_status(self, task_id: str) -> str:
         return self.tasks_status.get(task_id, "unknown")
 
-<<<<<<< HEAD
     @trace_correlation_id
     async def aquery(self, query: RagQuery):
         return await self.rag.aquery(query)
 
     @trace_correlation_id
     async def aquery_llm(self, query: LlmQuery):
-=======
-    async def aquery(self, query: RagQuery) -> RagResponse:
-        return await self.rag.aquery(query)
-
-    async def aquery_llm(self, query: LlmQuery) -> LlmResponse:
->>>>>>> ef7090b6
         return await self.rag.aquery_llm(query)
 
     async def aquery_retrieval(self, query: RetrievalQuery):
