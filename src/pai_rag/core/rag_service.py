import asyncio
import os
import traceback
from asgi_correlation_id import correlation_id
from pai_rag.core.models.errors import ServiceError, UserInputError
from pai_rag.core.rag_application import RagApplication, RagChatType
from pai_rag.core.rag_configuration import RagConfiguration
from pai_rag.utils.oss_utils import check_and_set_oss_auth, get_oss_auth
from pai_rag.app.api.models import (
    RagQuery,
    RetrievalQuery,
    LlmResponse,
)
from openinference.instrumentation import using_attributes
from typing import Any, List
import logging

from pai_rag.core.rag_trace import init_trace

TASK_STATUS_FILE = "__upload_task_status.tmp"
logger = logging.getLogger(__name__)


def trace_correlation_id(function):
    def _trace_correlation_id(*args, **kwargs):
        session_id = correlation_id.get()
        with using_attributes(
            session_id=session_id,
        ):
            return function(*args, **kwargs)

    async def _a_trace_correlation_id(*args, **kwargs):
        session_id = correlation_id.get()
        with using_attributes(
            session_id=session_id,
        ):
            return await function(*args, **kwargs)

    if asyncio.iscoroutinefunction(function):
        return _a_trace_correlation_id
    else:
        return _trace_correlation_id


class RagService:
    def initialize(self, config_file: str):
        self.config_file = config_file
        self.rag_configuration = RagConfiguration.from_file(config_file)
        self.config_dict_value = self.rag_configuration.get_value().to_dict()
        self.config_modified_time = self.rag_configuration.get_config_mtime()

        self.rag_configuration.persist()

        init_trace(self.rag_configuration.get_value().get("RAG.trace"))

        self.rag = RagApplication()
        self.rag.initialize(self.rag_configuration.get_value())

        if os.path.exists(TASK_STATUS_FILE):
            open(TASK_STATUS_FILE, "w").close()

    def get_config(self):
        try:
            self.check_updates()
        except Exception as ex:
            logger.error(traceback.format_exc())
            raise ServiceError(f"Get RAG configuration failed: {ex}")
        new_config_dict_value = get_oss_auth(self.config_dict_value)
        return new_config_dict_value.get("RAG")

    def reload(self, new_config: Any = None):
        try:
            rag_snapshot = RagConfiguration.from_snapshot()
            if new_config:
                # 多worker模式，读取最新的setting
                # 检查OSS Auth配置，并配置环境变量
                new_config = check_and_set_oss_auth(new_config)
                rag_snapshot.update(new_config)
            config_snapshot = rag_snapshot.get_value()
            if config_snapshot:
                new_dict_value = config_snapshot.to_dict()
            else:
                logger.debug("No snapshot found, not reload")
                return
            if self.config_dict_value != new_dict_value:
                logger.info("Config changed, reload")
                self.rag.reload(config_snapshot)
                self.config_dict_value = new_dict_value
                self.rag_configuration = rag_snapshot
                self.rag_configuration.persist()
            else:
                logger.info("Config not changed, not reload")
        except Exception as ex:
            logger.error(traceback.format_exc())
            raise UserInputError(f"Update RAG configuration failed: {ex}")

    def check_updates(self):
        # Check config changes for multiple worker mode.
        logger.debug("Checking configuration updates")
        new_modified_time = self.rag_configuration.get_config_mtime()
        if self.config_modified_time != new_modified_time:
            self.reload()
            self.config_modified_time = new_modified_time
        else:
            logger.debug("No configuration updates")

    def add_knowledge(
        self,
        task_id: str,
        input_files: List[str] = None,
        filter_pattern: str = None,
        oss_path: str = None,
        faiss_path: str = None,
        enable_qa_extraction: bool = False,
        enable_raptor: bool = False,
        from_oss: bool = False,
<<<<<<< HEAD
        enable_eval: bool = False,
        eval_exp_id: str = None,
=======
        temp_file_dir: str = None,
>>>>>>> e8c44a9c
    ):
        try:
            asyncio.get_event_loop()
        except Exception as ex:
            logger.warn(f"No event loop found, will create new: {ex}")
            new_loop = asyncio.new_event_loop()
            asyncio.set_event_loop(new_loop)

        self.check_updates()
        with open(TASK_STATUS_FILE, "a") as f:
            f.write(f"{task_id}\tprocessing\n")
        try:
<<<<<<< HEAD
            if not from_oss:
                if not enable_eval:
                    self.rag.load_knowledge(
                        input_files,
                        filter_pattern,
                        faiss_path,
                        enable_qa_extraction,
                        enable_raptor,
                    )
                else:
                    self.rag.load_knowledge_for_evaluation(
                        input_files,
                        filter_pattern,
                        enable_qa_extraction,
                        enable_raptor,
                        eval_exp_id,
                    )
            else:
                self.rag.load_knowledge_from_oss(
                    filter_pattern,
                    oss_prefix,
                    faiss_path,
                    enable_qa_extraction,
                    enable_raptor,
                )

=======
            self.rag.load_knowledge(
                input_files=input_files,
                filter_pattern=filter_pattern,
                faiss_path=faiss_path,
                enable_qa_extraction=enable_qa_extraction,
                from_oss=from_oss,
                oss_path=oss_path,
                enable_raptor=enable_raptor,
            )
>>>>>>> e8c44a9c
            with open(TASK_STATUS_FILE, "a") as f:
                f.write(f"{task_id}\tcompleted\n")
        except Exception as ex:
            logger.error(f"Upload failed: {ex} {traceback.format_exc()}")
            with open(TASK_STATUS_FILE, "a") as f:
                detail = f"{ex}".replace("\t", " ").replace("\n", " ")
                print("====", detail)
                f.write(f"{task_id}\tfailed\t{detail}\n")
            raise UserInputError(f"Upload knowledge failed: {ex}")
        finally:
            if temp_file_dir:
                os.rmdir(temp_file_dir)

    def get_task_status(self, task_id: str) -> str:
        self.check_updates()
        status = "unknown"
        detail = None
        if not os.path.exists(TASK_STATUS_FILE):
            return status

        lines = open(TASK_STATUS_FILE).readlines()
        for line in lines[::-1]:
            if line.startswith(task_id):
                parts = line.strip().split("\t")
                status = parts[1]
                if len(parts) == 3:
                    detail = parts[2]
                break

        return status, detail

    async def aquery(self, query: RagQuery):
        try:
            self.check_updates()
            return await self.rag.aquery(query, RagChatType.RAG)
        except Exception as ex:
            logger.error(traceback.format_exc())
            raise UserInputError(f"Query RAG failed: {ex}")

    async def aquery_search(self, query: RagQuery):
        try:
            self.check_updates()
            return await self.rag.aquery(query, RagChatType.WEB)
        except Exception as ex:
            logger.error(traceback.format_exc())
            raise UserInputError(f"Query Search failed: {ex}")

    async def aquery_llm(self, query: RagQuery):
        try:
            self.check_updates()
            return await self.rag.aquery(query, RagChatType.LLM)
        except Exception as ex:
            logger.error(traceback.format_exc())
            raise UserInputError(f"Query RAG failed: {ex}")

    async def aquery_retrieval(self, query: RetrievalQuery):
        try:
            self.check_updates()
            return await self.rag.aretrieve(query)
        except Exception as ex:
            logger.error(traceback.format_exc())
            raise UserInputError(f"Query RAG failed: {ex}")

    async def aquery_agent(self, query: RagQuery) -> LlmResponse:
        try:
            self.check_updates()
            return await self.rag.aquery_agent(query)
        except Exception as ex:
            logger.error(traceback.format_exc())
            raise UserInputError(f"Query RAG failed: {ex}")

    async def aload_agent_config(self, agent_cfg_path: str):
        try:
            self.check_updates()
            return await self.rag.aload_agent_config(agent_cfg_path)
        except Exception as ex:
            logger.error(traceback.format_exc())
            raise UserInputError(f"Load agent config: {ex}")

    async def aload_evaluation_qa_dataset(
        self, overwrite: bool = False, eval_exp_id: str = None
    ):
        try:
            return await self.rag.aload_evaluation_qa_dataset(overwrite, eval_exp_id)
        except Exception as ex:
            logger.error(traceback.format_exc())
            raise UserInputError(f"Query RAG failed: {ex}")

    async def aevaluate_retrieval_and_response(
        self, type: str = "all", overwrite: bool = False, eval_exp_id: str = None
    ):
        try:
            return await self.rag.aevaluate_retrieval_and_response(
                type, overwrite, eval_exp_id
            )
        except Exception as ex:
            logger.error(traceback.format_exc())
            raise UserInputError(f"Query RAG failed: {ex}")

    async def aquery_analysis(self, query: RagQuery):
        try:
            self.check_updates()
            return await self.rag.aquery_analysis(query)
        except Exception as ex:
            logger.error(traceback.format_exc())
            raise UserInputError(f"Query Analysis failed: {ex}")


rag_service = RagService()<|MERGE_RESOLUTION|>--- conflicted
+++ resolved
@@ -114,12 +114,9 @@
         enable_qa_extraction: bool = False,
         enable_raptor: bool = False,
         from_oss: bool = False,
-<<<<<<< HEAD
+        temp_file_dir: str = None,
         enable_eval: bool = False,
         eval_exp_id: str = None,
-=======
-        temp_file_dir: str = None,
->>>>>>> e8c44a9c
     ):
         try:
             asyncio.get_event_loop()
@@ -132,34 +129,6 @@
         with open(TASK_STATUS_FILE, "a") as f:
             f.write(f"{task_id}\tprocessing\n")
         try:
-<<<<<<< HEAD
-            if not from_oss:
-                if not enable_eval:
-                    self.rag.load_knowledge(
-                        input_files,
-                        filter_pattern,
-                        faiss_path,
-                        enable_qa_extraction,
-                        enable_raptor,
-                    )
-                else:
-                    self.rag.load_knowledge_for_evaluation(
-                        input_files,
-                        filter_pattern,
-                        enable_qa_extraction,
-                        enable_raptor,
-                        eval_exp_id,
-                    )
-            else:
-                self.rag.load_knowledge_from_oss(
-                    filter_pattern,
-                    oss_prefix,
-                    faiss_path,
-                    enable_qa_extraction,
-                    enable_raptor,
-                )
-
-=======
             self.rag.load_knowledge(
                 input_files=input_files,
                 filter_pattern=filter_pattern,
@@ -169,7 +138,6 @@
                 oss_path=oss_path,
                 enable_raptor=enable_raptor,
             )
->>>>>>> e8c44a9c
             with open(TASK_STATUS_FILE, "a") as f:
                 f.write(f"{task_id}\tcompleted\n")
         except Exception as ex:
