import asyncio
import os
from asgi_correlation_id import correlation_id
from pai_rag.core.rag_application import RagApplication
from pai_rag.core.rag_configuration import RagConfiguration
from pai_rag.app.api.models import (
    RagQuery,
    LlmQuery,
    RetrievalQuery,
    RagResponse,
    LlmResponse,
)
from openinference.instrumentation import using_attributes
from typing import Any
import logging

TASK_STATUS_FILE = "__upload_task_status.tmp"
logger = logging.getLogger(__name__)


def trace_correlation_id(function):
    def _trace_correlation_id(*args, **kwargs):
        session_id = correlation_id.get()
        with using_attributes(
            session_id=session_id,
        ):
            return function(*args, **kwargs)

    async def _a_trace_correlation_id(*args, **kwargs):
        session_id = correlation_id.get()
        with using_attributes(
            session_id=session_id,
        ):
            return await function(*args, **kwargs)

    if asyncio.iscoroutinefunction(function):
        return _a_trace_correlation_id
    else:
        return _trace_correlation_id


class RagService:
    def initialize(self, config_file: str):
        self.config_file = config_file
        self.rag_configuration = RagConfiguration.from_file(config_file)
        self.config_dict_value = self.rag_configuration.get_value().to_dict()
        self.config_modified_time = self.rag_configuration.get_config_mtime()

        self.rag_configuration.persist()

        self.rag = RagApplication()
        self.rag.initialize(self.rag_configuration.get_value())

        if os.path.exists(TASK_STATUS_FILE):
            open(TASK_STATUS_FILE, "w").close()

    def get_config(self):
        self.check_updates()
        return self.config_dict_value

    def reload(self, new_config: Any = None):
        rag_snapshot = RagConfiguration.from_snapshot()
        if new_config:
            # 多worker模式，读取最新的setting
            rag_snapshot.update(new_config)
        config_snapshot = rag_snapshot.get_value()

        new_dict_value = config_snapshot.to_dict()
        if self.config_dict_value != new_dict_value:
            logger.debug("Config changed, reload")
            self.rag.reload(config_snapshot)
            self.config_dict_value = new_dict_value
            self.rag_configuration = rag_snapshot
            self.rag_configuration.persist()
        else:
            logger.debug("Config not changed, not reload")

    def check_updates(self):
        logger.info("Checking updates")
        new_modified_time = self.rag_configuration.get_config_mtime()
        if self.config_modified_time != new_modified_time:
            self.reload()
            self.config_modified_time = new_modified_time
        else:
            logger.info("No updates")

    def add_knowledge_async(
        self,
        task_id: str,
        file_dir: str,
        faiss_path: str = None,
        enable_qa_extraction: bool = False,
    ):
        self.check_updates()
        with open(TASK_STATUS_FILE, "a") as f:
            f.write(f"{task_id} processing\n")
        try:
            self.rag.load_knowledge(file_dir, faiss_path, enable_qa_extraction)
            with open(TASK_STATUS_FILE, "a") as f:
                f.write(f"{task_id} completed\n")
        except Exception as ex:
            logger.error(f"Upload failed: {ex}")
            with open(TASK_STATUS_FILE, "a") as f:
                f.write(f"{task_id} failed\n")
            raise

    def get_task_status(self, task_id: str) -> str:
        self.check_updates()
        default_status = "unknown"
        if not os.path.exists(TASK_STATUS_FILE):
            return default_status

        lines = open(TASK_STATUS_FILE).readlines()
        for line in lines[::-1]:
            if line.startswith(task_id):
                return line.strip().split(" ")[1]

        return default_status

    async def aquery(self, query: RagQuery) -> RagResponse:
        self.check_updates()
        return await self.rag.aquery(query)

    async def aquery_llm(self, query: LlmQuery) -> LlmResponse:
        self.check_updates()
        return await self.rag.aquery_llm(query)

    async def aquery_retrieval(self, query: RetrievalQuery):
        self.check_updates()
        return await self.rag.aquery_retrieval(query)

    async def aquery_agent(self, query: LlmQuery) -> LlmResponse:
        self.check_updates()
        return await self.rag.aquery_agent(query)

<<<<<<< HEAD
    async def aload_evaluation_qa_dataset(self, overwrite: bool = False):
        return await self.rag.aload_evaluation_qa_dataset(overwrite)

    async def aevaluate_retrieval_and_response(
        self, type: str = "all", overwrite: bool = False
    ):
        return await self.rag.aevaluate_retrieval_and_response(type, overwrite)
=======
    async def batch_evaluate_retrieval_and_response(self, type):
        self.check_updates()
        return await self.rag.batch_evaluate_retrieval_and_response(type)
>>>>>>> d779dd62


rag_service = RagService()<|MERGE_RESOLUTION|>--- conflicted
+++ resolved
@@ -133,7 +133,6 @@
         self.check_updates()
         return await self.rag.aquery_agent(query)
 
-<<<<<<< HEAD
     async def aload_evaluation_qa_dataset(self, overwrite: bool = False):
         return await self.rag.aload_evaluation_qa_dataset(overwrite)
 
@@ -141,11 +140,6 @@
         self, type: str = "all", overwrite: bool = False
     ):
         return await self.rag.aevaluate_retrieval_and_response(type, overwrite)
-=======
-    async def batch_evaluate_retrieval_and_response(self, type):
-        self.check_updates()
-        return await self.rag.batch_evaluate_retrieval_and_response(type)
->>>>>>> d779dd62
 
 
 rag_service = RagService()