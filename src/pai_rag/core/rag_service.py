--- conflicted
+++ resolved
@@ -116,19 +116,12 @@
 
         return default_status
 
-<<<<<<< HEAD
     async def aquery(self, query: RagQuery):
-        return await self.rag.aquery(query)
-
-    async def aquery_llm(self, query: LlmQuery):
-=======
-    async def aquery(self, query: RagQuery) -> RagResponse:
         self.check_updates()
         return await self.rag.aquery(query)
 
     async def aquery_llm(self, query: LlmQuery) -> LlmResponse:
         self.check_updates()
->>>>>>> 9e68ac65
         return await self.rag.aquery_llm(query)
 
     async def aquery_retrieval(self, query: RetrievalQuery):
