import yaml
import click
from loguru import logger
import time
import json
import hashlib
<<<<<<< HEAD
from pai_rag.evaluation.utils.format_logging import format_logging
from pai_rag.evaluation.pipeline.run_rag_evaluation_pipeline import (
    run_rag_evaluation_pipeline,
=======
from pai_rag.evaluation.run_evaluation_pipeline import (
    run_evaluation_pipeline,
    run_multimodal_evaluation_pipeline,
>>>>>>> 37bbd048
)


def validate_json_file(ctx, param, value):
    """检查文件路径是否以 .json 结尾"""
    if value is not None and not value.endswith(".json"):
        raise click.BadParameter(
            "Output path must be a JSON file with a .json extension."
        )
    return value


def calculate_md5_from_json(data):
    """计算 JSON 内容的 MD5 值"""
    hasher = hashlib.md5()
    # 将 JSON 对象转换为字符串，并确保顺序一致
    json_str = json.dumps(data, sort_keys=True)
    hasher.update(json_str.encode("utf-8"))
    return hasher.hexdigest()


def run_experiment(exp_params):
    exp_name = exp_params["name"]
    dataset = exp_params.get("dataset", None)
    use_pai_eval = exp_params.get("use_pai_eval", False)
    logger.info(
        f"Running experiment with name={exp_name}, dataset={dataset}, exp_params={exp_params}"
    )
    try:
        # 运行实验并获取结果
        result = run_rag_evaluation_pipeline(
            config_file=exp_params["rag_setting_file"],
            data_path=exp_params["eval_data_path"],
            exp_name=exp_name,
            eval_model_source=exp_params["eval_model_source"],
            eval_model_name=exp_params["eval_model_name"],
            dataset=dataset,
            use_pai_eval=use_pai_eval,
        )
        logger.info(f"Finished evaluation experiment with name={exp_name}")
    except Exception as e:
        logger.error(f"Error running experiment {exp_name}: {e}")

    return {"name": exp_params["name"], "parameters": exp_params, "result": result}


def run_multimodal_experiment(exp_params):
    exp_name = exp_params["name"]
    logger.info(f"Running experiment with name={exp_name}, exp_params={exp_params}")
    try:
        # 运行实验并获取结果
        result = run_multimodal_evaluation_pipeline(
            config=exp_params["rag_setting_file"],
            qca_dataset_path=exp_params.get("qca_dataset_path", None),
            data_path=exp_params.get("eval_data_path", None),
            exp_name=exp_name,
            eval_model_source=exp_params["eval_model_source"],
            eval_model_name=exp_params["eval_model_name"],
            tested_multimodal_llm_config=exp_params.get("tested_multimodal_llm", None),
        )
        logger.info(f"Finished experiment with name={exp_name}")
    except Exception as e:
        logger.error(f"Error running experiment {exp_name}: {e}")

    return {"name": exp_params["name"], "parameters": exp_params, "result": result}


@click.command()
@click.option(
    "-i",
    "--input_exp_config",
    show_default=True,
    default="src/pai_rag/config/evaluation/config.yaml",
)
@click.option("-o", "--output_path", callback=validate_json_file, show_default=True)
def run(input_exp_config=None, output_path=None):
    format_logging()
    with open(input_exp_config) as file:
        configs = yaml.safe_load(file)

    if not output_path:
        timestamp = time.strftime("%Y%m%d-%H%M%S")
        file_key = calculate_md5_from_json(configs)
        output_path = f"localdata/eval_exp_data/results_{file_key}_{timestamp}.json"
    results = []
    for exp in configs["experiment"]:
        if exp.get("tested_multimodal_llm", None):
            result = run_multimodal_experiment(exp)
        else:
            result = run_experiment(exp)
        results.append(result)

    with open(output_path, "w") as result_file:
        json.dump(results, result_file, ensure_ascii=False, indent=4)

    logger.info(f"Results saved to {output_path}")<|MERGE_RESOLUTION|>--- conflicted
+++ resolved
@@ -4,15 +4,12 @@
 import time
 import json
 import hashlib
-<<<<<<< HEAD
 from pai_rag.evaluation.utils.format_logging import format_logging
-from pai_rag.evaluation.pipeline.run_rag_evaluation_pipeline import (
+from pai_rag.evaluation.pipeline.run_evaluation_pipeline import (
     run_rag_evaluation_pipeline,
-=======
-from pai_rag.evaluation.run_evaluation_pipeline import (
-    run_evaluation_pipeline,
+)
+from pai_rag.evaluation.pipeline.run_multimodal_evaluation_pipeline import (
     run_multimodal_evaluation_pipeline,
->>>>>>> 37bbd048
 )
 
 
@@ -65,7 +62,7 @@
     try:
         # 运行实验并获取结果
         result = run_multimodal_evaluation_pipeline(
-            config=exp_params["rag_setting_file"],
+            config_file=exp_params["rag_setting_file"],
             qca_dataset_path=exp_params.get("qca_dataset_path", None),
             data_path=exp_params.get("eval_data_path", None),
             exp_name=exp_name,
