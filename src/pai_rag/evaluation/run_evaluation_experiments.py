import yaml
import click
from loguru import logger
import time
import json
import hashlib
from pai_rag.evaluation.utils.format_logging import format_logging
from pai_rag.evaluation.pipeline.run_evaluation_pipeline import (
    run_rag_evaluation_pipeline,
)
from pai_rag.evaluation.pipeline.run_multimodal_evaluation_pipeline import (
    run_multimodal_evaluation_pipeline,
)


def validate_json_file(ctx, param, value):
    """检查文件路径是否以 .json 结尾"""
    if value is not None and not value.endswith(".json"):
        raise click.BadParameter(
            "Output path must be a JSON file with a .json extension."
        )
    return value


def calculate_md5_from_json(data):
    """计算 JSON 内容的 MD5 值"""
    hasher = hashlib.md5()
    # 将 JSON 对象转换为字符串，并确保顺序一致
    json_str = json.dumps(data, sort_keys=True)
    hasher.update(json_str.encode("utf-8"))
    return hasher.hexdigest()


def run_experiment(exp_params):
    exp_name = exp_params["name"]
    dataset = exp_params.get("dataset", None)
    use_pai_eval = exp_params.get("use_pai_eval", False)
    logger.info(
        f"Running experiment with name={exp_name}, dataset={dataset}, exp_params={exp_params}"
    )
    try:
        # 运行实验并获取结果
        result = run_rag_evaluation_pipeline(
            config_file=exp_params["rag_setting_file"],
            data_path=exp_params["eval_data_path"],
            exp_name=exp_name,
<<<<<<< HEAD
            eval_model_source=exp_params["eval_model_source"],
            eval_model_name=exp_params["eval_model_name"],
            dataset=dataset,
            use_pai_eval=use_pai_eval,
=======
            eval_model_llm_config=exp_params["eval_modal_llm"],
>>>>>>> e1c43185
        )
        logger.info(f"Finished evaluation experiment with name={exp_name}")
    except Exception as e:
        logger.error(f"Error running experiment {exp_name}: {e}")

    return {"name": exp_params["name"], "parameters": exp_params, "result": result}


def run_multimodal_experiment(exp_params):
    exp_name = exp_params["name"]
    logger.info(f"Running experiment with name={exp_name}, exp_params={exp_params}")
    try:
        # 运行实验并获取结果
        result = run_multimodal_evaluation_pipeline(
            config_file=exp_params["rag_setting_file"],
            qca_dataset_path=exp_params.get("qca_dataset_path", None),
            data_path=exp_params.get("eval_data_path", None),
            exp_name=exp_name,
            eval_model_llm_config=exp_params["eval_modal_llm"],
            tested_multimodal_llm_config=exp_params.get("tested_multimodal_llm", None),
        )
        logger.info(f"Finished experiment with name={exp_name}")
    except Exception as e:
        logger.error(f"Error running experiment {exp_name}: {e}")

    return {"name": exp_params["name"], "parameters": exp_params, "result": result}


@click.command()
@click.option(
    "-i",
    "--input_exp_config",
    show_default=True,
    default="src/pai_rag/config/evaluation/config.yaml",
)
@click.option("-o", "--output_path", callback=validate_json_file, show_default=True)
def run(input_exp_config=None, output_path=None):
    format_logging()
    with open(input_exp_config) as file:
        configs = yaml.safe_load(file)

    if not output_path:
        timestamp = time.strftime("%Y%m%d-%H%M%S")
        file_key = calculate_md5_from_json(configs)
        output_path = f"localdata/eval_exp_data/results_{file_key}_{timestamp}.json"
    results = []
    for exp in configs["experiment"]:
        if exp.get("tested_multimodal_llm", None):
            result = run_multimodal_experiment(exp)
        else:
            result = run_experiment(exp)
        results.append(result)

    with open(output_path, "w") as result_file:
        json.dump(results, result_file, ensure_ascii=False, indent=4)

    logger.info(f"Results saved to {output_path}")<|MERGE_RESOLUTION|>--- conflicted
+++ resolved
@@ -44,14 +44,9 @@
             config_file=exp_params["rag_setting_file"],
             data_path=exp_params["eval_data_path"],
             exp_name=exp_name,
-<<<<<<< HEAD
-            eval_model_source=exp_params["eval_model_source"],
-            eval_model_name=exp_params["eval_model_name"],
+            eval_model_llm_config=exp_params["eval_model_llm"],
             dataset=dataset,
             use_pai_eval=use_pai_eval,
-=======
-            eval_model_llm_config=exp_params["eval_modal_llm"],
->>>>>>> e1c43185
         )
         logger.info(f"Finished evaluation experiment with name={exp_name}")
     except Exception as e:
@@ -67,10 +62,10 @@
         # 运行实验并获取结果
         result = run_multimodal_evaluation_pipeline(
             config_file=exp_params["rag_setting_file"],
+            exp_name=exp_name,
             qca_dataset_path=exp_params.get("qca_dataset_path", None),
             data_path=exp_params.get("eval_data_path", None),
-            exp_name=exp_name,
-            eval_model_llm_config=exp_params["eval_modal_llm"],
+            eval_model_llm_config=exp_params["eval_model_llm"],
             tested_multimodal_llm_config=exp_params.get("tested_multimodal_llm", None),
         )
         logger.info(f"Finished experiment with name={exp_name}")
