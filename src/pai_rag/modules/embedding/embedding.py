--- conflicted
+++ resolved
@@ -52,14 +52,9 @@
             model_name = config.get("model_name", DEFAULT_HUGGINGFACE_EMBEDDING_MODEL)
 
             model_path = os.path.join(model_dir, model_name)
-<<<<<<< HEAD
             embed_model = MyHuggingFaceEmbedding(
-                model_name=model_path, embed_batch_size=embed_batch_size
-=======
-            embed_model = HuggingFaceEmbedding(
                 model_name=model_path,
                 embed_batch_size=embed_batch_size,
->>>>>>> ef7090b6
             )
 
             logger.info(
