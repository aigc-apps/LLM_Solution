from pai_rag.modules.embedding.embedding import EmbeddingModule
from pai_rag.modules.llm.llm_module import LlmModule
from pai_rag.modules.datareader.data_loader import DataLoaderModule
from pai_rag.modules.datareader.datareader_factory import DataReaderFactoryModule
from pai_rag.modules.index.index import IndexModule
from pai_rag.modules.nodeparser.node_parser import NodeParserModule
from pai_rag.modules.retriever.retriever import RetrieverModule
from pai_rag.modules.postprocessor.postprocessor import PostprocessorModule
from pai_rag.modules.synthesizer.synthesizer import SynthesizerModule
from pai_rag.modules.queryengine.query_engine import QueryEngineModule
from pai_rag.modules.chat.chat_engine_factory import ChatEngineFactoryModule
from pai_rag.modules.chat.llm_chat_engine_factory import LlmChatEngineFactoryModule
from pai_rag.modules.chat.chat_store import ChatStoreModule
from pai_rag.modules.agent.agent import AgentModule
from pai_rag.modules.tool.tool import ToolModule
from pai_rag.modules.cache.oss_cache import OssCacheModule
<<<<<<< HEAD
from pai_rag.modules.evaluation.evaluation import EvaluationModule
=======
from pai_rag.modules.index.bm25_index import BM25IndexModule
>>>>>>> c674f2bd


ALL_MODULES = [
    "EmbeddingModule",
    "LlmModule",
    "DataLoaderModule",
    "DataReaderFactoryModule",
    "IndexModule",
    "NodeParserModule",
    "RetrieverModule",
    "PostprocessorModule",
    "SynthesizerModule",
    "QueryEngineModule",
    "ChatStoreModule",
    "ChatEngineFactoryModule",
    "LlmChatEngineFactoryModule",
    "AgentModule",
    "ToolModule",
    "OssCacheModule",
<<<<<<< HEAD
    "EvaluationModule",
=======
    "BM25IndexModule",
>>>>>>> c674f2bd
]

__all__ = ALL_MODULES + ["ALL_MODULES"]<|MERGE_RESOLUTION|>--- conflicted
+++ resolved
@@ -14,11 +14,8 @@
 from pai_rag.modules.agent.agent import AgentModule
 from pai_rag.modules.tool.tool import ToolModule
 from pai_rag.modules.cache.oss_cache import OssCacheModule
-<<<<<<< HEAD
 from pai_rag.modules.evaluation.evaluation import EvaluationModule
-=======
 from pai_rag.modules.index.bm25_index import BM25IndexModule
->>>>>>> c674f2bd
 
 
 ALL_MODULES = [
@@ -38,11 +35,8 @@
     "AgentModule",
     "ToolModule",
     "OssCacheModule",
-<<<<<<< HEAD
     "EvaluationModule",
-=======
     "BM25IndexModule",
->>>>>>> c674f2bd
 ]
 
 __all__ = ALL_MODULES + ["ALL_MODULES"]