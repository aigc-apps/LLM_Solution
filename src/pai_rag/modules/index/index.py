import logging
from typing import Dict, List, Any
from pai_rag.integrations.index.pai.pai_vector_index import PaiVectorStoreIndex
from pai_rag.integrations.index.pai.vector_store_config import PaiVectorIndexConfig
from pai_rag.modules.base.configurable_module import ConfigurableModule
from pai_rag.modules.base.module_constants import MODULE_PARAM_CONFIG

logger = logging.getLogger(__name__)


<<<<<<< HEAD
class RagIndex:
    def __init__(self, config, embed_model, multi_modal_embed_model, postprocessor):
        self.config = config
        self.embed_model = embed_model
        self.multi_modal_embed_model = multi_modal_embed_model
        self.embed_dims = self._get_embed_vec_dim(embed_model)
        if self.multi_modal_embed_model:
            self.multi_modal_embed_dims = self._get_embed_vec_dim(
                self.multi_modal_embed_model
            )
        else:
            self.multi_modal_embed_dims = 0
        self.enable_evaluate = config.get("enable_evaluate", False)
        self.vectordb_type = config["vector_store"].get("type", "faiss").lower()
        if self.enable_evaluate:
            persist_path = config.get("persist_path", DEFAULT_PERSIST_DIR) + "_eval"
        else:
            persist_path = config.get("persist_path", DEFAULT_PERSIST_DIR)

        self.folder_name = get_store_persist_directory_name(config, self.embed_dims)
        self.persist_path = os.path.join(
            persist_path, self.vectordb_type, self.folder_name
        )
        logging.info(
            f"Persist path: {self.persist_path} with enable_evaluate: {self.enable_evaluate}"
        )
        self.postprocessor = postprocessor
        index_entry.register(self.persist_path)

        is_empty = not os.path.exists(self.persist_path)
        rag_store = RagStore(
            config,
            self.postprocessor,
            self.persist_path,
            is_empty,
            self.embed_dims,
            self.multi_modal_embed_dims,
            self.enable_evaluate,
        )
        self.storage_context = rag_store.get_storage_context()

        if is_empty:
            self.create_indices(self.storage_context, embed_model)
        else:
            self.load_indices(self.storage_context, embed_model)

    def _get_embed_vec_dim(self, embed_model):
        # Get dimension size of embedding vector
        return len(embed_model._get_text_embedding("test"))

    def create_indices(self, storage_context, embed_model):
        logging.info("Empty index, need to create indices.")

        if self.multi_modal_embed_model:
            self.vector_index = MyMultiModalVectorStoreIndex(
                nodes=[],
                storage_context=storage_context,
                embed_model=embed_model,
                image_embed_model=self.multi_modal_embed_model,
                enable_evaluate=self.enable_evaluate,
            )
        else:
            self.vector_index = MyVectorStoreIndex(
                nodes=[], storage_context=storage_context, embed_model=embed_model
            )

        logging.info("Created vector_index.")

    def load_indices(self, storage_context, embed_model):
        if isinstance(storage_context.vector_store, FaissVectorStore):
            self.vector_index = load_index_from_storage(
                storage_context=storage_context,
                embed_model=embed_model,
                image_embed_model=self.multi_modal_embed_model,
                enable_evaluate=self.enable_evaluate,
            )
        else:
            if self.multi_modal_embed_model:
                self.vector_index = MyMultiModalVectorStoreIndex(
                    nodes=[],
                    storage_context=storage_context,
                    embed_model=embed_model,
                    image_embed_model=self.multi_modal_embed_model,
                )
            else:
                self.vector_index = MyVectorStoreIndex(
                    nodes=[], storage_context=storage_context, embed_model=embed_model
                )

    def reload(self):
        if isinstance(self.storage_context.vector_store, FaissVectorStore):
            rag_store = RagStore(
                self.config,
                self.postprocessor,
                self.persist_path,
                False,
                self.embed_dims,
                self.multi_modal_embed_dims,
                self.enable_evaluate,
            )
            self.storage_context = rag_store.get_storage_context()

            self.vector_index = load_index_from_storage(
                storage_context=self.storage_context,
                image_embed_model=self.multi_modal_embed_model,
            )
            logger.info(
                f"FaissIndex {self.persist_path} reloaded with {len(self.vector_index.docstore.docs)} nodes."
            )
        return


=======
>>>>>>> e8c44a9c
class IndexModule(ConfigurableModule):
    """Class for managing indices.

    RagIndex to manage vector indices for RagApplication.
    When initializing, the index is empty or load from existing index.
    User can add nodes to index when needed.
    """

    @staticmethod
    def get_dependencies() -> List[str]:
        return ["EmbeddingModule", "MultiModalEmbeddingModule"]

    def _create_new_instance(self, new_params: Dict[str, Any]):
        config = new_params[MODULE_PARAM_CONFIG]
        index_config = PaiVectorIndexConfig.model_validate(config)
        embed_model = new_params["EmbeddingModule"]
        multi_modal_embed_model = new_params["MultiModalEmbeddingModule"]
        return PaiVectorStoreIndex(
            vector_store_config=index_config.vector_store,
            embed_model=embed_model,
            enable_multimodal=index_config.enable_multimodal,
            multi_modal_embed_model=multi_modal_embed_model,
            enable_local_keyword_index=True,
        )<|MERGE_RESOLUTION|>--- conflicted
+++ resolved
@@ -8,121 +8,6 @@
 logger = logging.getLogger(__name__)
 
 
-<<<<<<< HEAD
-class RagIndex:
-    def __init__(self, config, embed_model, multi_modal_embed_model, postprocessor):
-        self.config = config
-        self.embed_model = embed_model
-        self.multi_modal_embed_model = multi_modal_embed_model
-        self.embed_dims = self._get_embed_vec_dim(embed_model)
-        if self.multi_modal_embed_model:
-            self.multi_modal_embed_dims = self._get_embed_vec_dim(
-                self.multi_modal_embed_model
-            )
-        else:
-            self.multi_modal_embed_dims = 0
-        self.enable_evaluate = config.get("enable_evaluate", False)
-        self.vectordb_type = config["vector_store"].get("type", "faiss").lower()
-        if self.enable_evaluate:
-            persist_path = config.get("persist_path", DEFAULT_PERSIST_DIR) + "_eval"
-        else:
-            persist_path = config.get("persist_path", DEFAULT_PERSIST_DIR)
-
-        self.folder_name = get_store_persist_directory_name(config, self.embed_dims)
-        self.persist_path = os.path.join(
-            persist_path, self.vectordb_type, self.folder_name
-        )
-        logging.info(
-            f"Persist path: {self.persist_path} with enable_evaluate: {self.enable_evaluate}"
-        )
-        self.postprocessor = postprocessor
-        index_entry.register(self.persist_path)
-
-        is_empty = not os.path.exists(self.persist_path)
-        rag_store = RagStore(
-            config,
-            self.postprocessor,
-            self.persist_path,
-            is_empty,
-            self.embed_dims,
-            self.multi_modal_embed_dims,
-            self.enable_evaluate,
-        )
-        self.storage_context = rag_store.get_storage_context()
-
-        if is_empty:
-            self.create_indices(self.storage_context, embed_model)
-        else:
-            self.load_indices(self.storage_context, embed_model)
-
-    def _get_embed_vec_dim(self, embed_model):
-        # Get dimension size of embedding vector
-        return len(embed_model._get_text_embedding("test"))
-
-    def create_indices(self, storage_context, embed_model):
-        logging.info("Empty index, need to create indices.")
-
-        if self.multi_modal_embed_model:
-            self.vector_index = MyMultiModalVectorStoreIndex(
-                nodes=[],
-                storage_context=storage_context,
-                embed_model=embed_model,
-                image_embed_model=self.multi_modal_embed_model,
-                enable_evaluate=self.enable_evaluate,
-            )
-        else:
-            self.vector_index = MyVectorStoreIndex(
-                nodes=[], storage_context=storage_context, embed_model=embed_model
-            )
-
-        logging.info("Created vector_index.")
-
-    def load_indices(self, storage_context, embed_model):
-        if isinstance(storage_context.vector_store, FaissVectorStore):
-            self.vector_index = load_index_from_storage(
-                storage_context=storage_context,
-                embed_model=embed_model,
-                image_embed_model=self.multi_modal_embed_model,
-                enable_evaluate=self.enable_evaluate,
-            )
-        else:
-            if self.multi_modal_embed_model:
-                self.vector_index = MyMultiModalVectorStoreIndex(
-                    nodes=[],
-                    storage_context=storage_context,
-                    embed_model=embed_model,
-                    image_embed_model=self.multi_modal_embed_model,
-                )
-            else:
-                self.vector_index = MyVectorStoreIndex(
-                    nodes=[], storage_context=storage_context, embed_model=embed_model
-                )
-
-    def reload(self):
-        if isinstance(self.storage_context.vector_store, FaissVectorStore):
-            rag_store = RagStore(
-                self.config,
-                self.postprocessor,
-                self.persist_path,
-                False,
-                self.embed_dims,
-                self.multi_modal_embed_dims,
-                self.enable_evaluate,
-            )
-            self.storage_context = rag_store.get_storage_context()
-
-            self.vector_index = load_index_from_storage(
-                storage_context=self.storage_context,
-                image_embed_model=self.multi_modal_embed_model,
-            )
-            logger.info(
-                f"FaissIndex {self.persist_path} reloaded with {len(self.vector_index.docstore.docs)} nodes."
-            )
-        return
-
-
-=======
->>>>>>> e8c44a9c
 class IndexModule(ConfigurableModule):
     """Class for managing indices.
 
