--- conflicted
+++ resolved
@@ -167,39 +167,8 @@
             self.index.doc_lens, (0, pad_size), "constant", constant_values=(0)
         )
 
-<<<<<<< HEAD
         tokens_list = self.split_doc(text_list, self.tokenizer)
         self.process_token_list(tokens_list, id_list)
-=======
-        chunk_size = 1000000000
-        start_pos = 0
-        if len(text_list) < 2 * chunk_size:
-            tokens_list = self.split_doc(text_list, self.tokenizer)
-            self.process_token_list(tokens_list, id_list)
-        else:
-            with concurrent.futures.ProcessPoolExecutor(
-                max_workers=self.workers
-            ) as executor:
-                futures = []
-                future2startpos = {}
-                while start_pos < len(text_list):
-                    fut = executor.submit(
-                        self.split_doc,
-                        text_list[start_pos : start_pos + chunk_size],
-                        self.tokenizer,
-                    )
-                    futures.append(fut)
-                    future2startpos[fut] = start_pos
-                    start_pos += chunk_size
-
-                i = 0
-                for fut in concurrent.futures.as_completed(futures):
-                    start_pos = future2startpos[fut]
-                    i += 1
-                    tokens_list = fut.result()
-                    batch_id_list = id_list[start_pos : start_pos + chunk_size]
-                    self.process_token_list(tokens_list, batch_id_list)
->>>>>>> 8f192cd5
 
         self.construct_index_matrix()
 
