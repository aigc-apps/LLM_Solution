import logging
import os
from typing import Dict, List, Any
from pai_rag.integrations.llms.multimodal.open_ai_alike_multi_modal import (
    OpenAIAlikeMultiModal,
)
from pai_rag.modules.base.configurable_module import ConfigurableModule
from pai_rag.modules.base.module_constants import MODULE_PARAM_CONFIG

logger = logging.getLogger(__name__)

DEFAULT_DASHSCOPE_API_BASE = "https://dashscope.aliyuncs.com/compatible-mode/v1"
DEFAULT_DASHSCOPE_MAX_NEW_TOKENS = 1500
DEFAULT_EAS_MAX_NEW_TOKENS = 1500


class MultiModalLlmModule(ConfigurableModule):
    @staticmethod
    def get_dependencies() -> List[str]:
        return []

    def _create_new_instance(self, new_params: Dict[str, Any]):
        llm_config = new_params[MODULE_PARAM_CONFIG]
<<<<<<< HEAD
        use_mllm = llm_config.get("enable", False)
        if use_mllm:
            if llm_config.source.lower() == "dashscope":
                model_name = llm_config.get("name", "qwen-vl-max")
                logger.info(
                    f"""
                                [Parameters][Multi-Modal-LLM:DashScope]
                                    model = {model_name}
                                """
                )
                return OpenAIAlikeMultiModal(
                    model=model_name,
                    api_base=DEFAULT_DASHSCOPE_API_BASE,
                    api_key=os.environ.get("DASHSCOPE_API_KEY"),
                )
            elif llm_config.source.lower() == "paieas" and llm_config.get("endpoint"):
                logger.info("Using PAI-EAS Multi-Modal-LLM.")
                return OpenAIAlikeMultiModal(
                    model=llm_config.get(
                        "name", "/model_repository/MiniCPM-V-2_6"
                    ),  # TODO: change model path
                    api_base=llm_config.endpoint,
                    api_key=llm_config.token,
                )
            else:
                raise NotImplementedError(
                    f"Unsupported Multi-Modal-LLM source : {llm_config.source.lower()}."
                )
=======
        if llm_config is None:
            logger.info("Don't use Multi-Modal-LLM.")
            return None
        if llm_config.source.lower() == "dashscope":
            model_name = llm_config.get("name", "qwen-vl-max")
            logger.info(
                f"""
                            [Parameters][Multi-Modal-LLM:DashScope]
                                model = {model_name}
                            """
            )
            return OpenAIAlikeMultiModal(
                model=model_name,
                api_base=DEFAULT_DASHSCOPE_API_BASE,
                api_key=os.environ.get("DASHSCOPE_API_KEY"),
                max_new_tokens=DEFAULT_DASHSCOPE_MAX_NEW_TOKENS,
            )
        elif llm_config.source.lower() == "paieas" and llm_config.get("endpoint"):
            logger.info("Using PAI-EAS Multi-Modal-LLM.")
            return OpenAIAlikeMultiModal(
                model=llm_config.get(
                    "name", "/model_repository/MiniCPM-V-2_6"
                ),  # TODO: change model path
                api_base=llm_config.endpoint,
                api_key=llm_config.token,
                max_new_tokens=DEFAULT_EAS_MAX_NEW_TOKENS,
            )
>>>>>>> a9af85e3
        else:
            logger.info("Don't use Multi-Modal-LLM.")
            return None<|MERGE_RESOLUTION|>--- conflicted
+++ resolved
@@ -21,36 +21,6 @@
 
     def _create_new_instance(self, new_params: Dict[str, Any]):
         llm_config = new_params[MODULE_PARAM_CONFIG]
-<<<<<<< HEAD
-        use_mllm = llm_config.get("enable", False)
-        if use_mllm:
-            if llm_config.source.lower() == "dashscope":
-                model_name = llm_config.get("name", "qwen-vl-max")
-                logger.info(
-                    f"""
-                                [Parameters][Multi-Modal-LLM:DashScope]
-                                    model = {model_name}
-                                """
-                )
-                return OpenAIAlikeMultiModal(
-                    model=model_name,
-                    api_base=DEFAULT_DASHSCOPE_API_BASE,
-                    api_key=os.environ.get("DASHSCOPE_API_KEY"),
-                )
-            elif llm_config.source.lower() == "paieas" and llm_config.get("endpoint"):
-                logger.info("Using PAI-EAS Multi-Modal-LLM.")
-                return OpenAIAlikeMultiModal(
-                    model=llm_config.get(
-                        "name", "/model_repository/MiniCPM-V-2_6"
-                    ),  # TODO: change model path
-                    api_base=llm_config.endpoint,
-                    api_key=llm_config.token,
-                )
-            else:
-                raise NotImplementedError(
-                    f"Unsupported Multi-Modal-LLM source : {llm_config.source.lower()}."
-                )
-=======
         if llm_config is None:
             logger.info("Don't use Multi-Modal-LLM.")
             return None
@@ -78,7 +48,6 @@
                 api_key=llm_config.token,
                 max_new_tokens=DEFAULT_EAS_MAX_NEW_TOKENS,
             )
->>>>>>> a9af85e3
         else:
             logger.info("Don't use Multi-Modal-LLM.")
             return None