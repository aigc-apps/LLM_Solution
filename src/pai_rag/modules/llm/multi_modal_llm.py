--- conflicted
+++ resolved
@@ -1,11 +1,6 @@
 import logging
 import os
 from typing import Dict, List, Any
-<<<<<<< HEAD
-
-=======
-import os
->>>>>>> 2289b9fa
 from pai_rag.integrations.llms.multimodal.open_ai_alike_multi_modal import (
     OpenAIAlikeMultiModal,
 )
@@ -27,11 +22,7 @@
         if llm_config.source.lower() == "dashscope":
             logger.info("Using DashScope Multi-Modal-LLM.")
             return OpenAIAlikeMultiModal(
-<<<<<<< HEAD
-                model=llm_config.get("model_name", "qwen-vl-max"),
-=======
                 model="qwen-vl-max",
->>>>>>> 2289b9fa
                 api_base=DEFAULT_DASHSCOPE_API_BASE,
                 api_key=os.environ.get("DASHSCOPE_API_KEY"),
             )
