--- conflicted
+++ resolved
@@ -221,16 +221,8 @@
         logger.info("[DataReader] Start inserting to index.")
 
         if enable_raptor:
-<<<<<<< HEAD
-            (
-                nodes_with_embeddings,
-                len_new_nodes,
-            ) = await self.node_enhance.enhance_nodes(nodes=nodes)
-            self.index.vector_index.insert_nodes(nodes_with_embeddings)
-=======
             nodes_with_embeddings = await self.node_enhance.acall(nodes=nodes)
             await self.index.vector_index.insert_nodes_async(nodes_with_embeddings)
->>>>>>> 7df7f4b9
 
             logger.info(
                 f"Async inserted {len(nodes)} and enhanced {len(nodes_with_embeddings)-len(nodes)} nodes successfully."
