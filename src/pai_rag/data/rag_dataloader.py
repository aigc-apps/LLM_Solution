import datetime
import json
import os
from typing import Any, Dict, List
from fastapi.concurrency import run_in_threadpool
import asyncio
from llama_index.core import Settings
from llama_index.core.schema import TextNode
from llama_index.llms.huggingface import HuggingFaceLLM
from llama_index.core.node_parser import MarkdownNodeParser

from pai_rag.integrations.extractors.html_qa_extractor import HtmlQAExtractor
from pai_rag.integrations.extractors.text_qa_extractor import TextQAExtractor
from pai_rag.modules.nodeparser.node_parser import node_id_hash
from pai_rag.data.open_dataset import MiraclOpenDataSet
from pai_rag.integrations.retrievers.raptor.nodes_enhancement import enhance_nodes


import logging

logger = logging.getLogger(__name__)

DEFAULT_LOCAL_QA_MODEL_PATH = "/huggingface/transformers/qwen_1.8b"

DOC_TYPES_DO_NOT_NEED_CHUNKING = set([".csv", ".xlsx", ".xls", ".htm", ".html"])


class RagDataLoader:
    """
    RagDataLoader:
    Load data with corresponding data readers according to config.
    """

    def __init__(
        self,
        datareader_factory,
        node_parser,
        index,
        bm25_index,
        oss_cache,
        use_local_qa_model=False,
    ):
        self.datareader_factory = datareader_factory
        self.node_parser = node_parser
        self.oss_cache = oss_cache
        self.index = index
        self.bm25_index = bm25_index

        if use_local_qa_model:
            # API暂不支持此选项
            self.qa_llm = HuggingFaceLLM(
                model_name=DEFAULT_LOCAL_QA_MODEL_PATH,
                tokenizer_name=DEFAULT_LOCAL_QA_MODEL_PATH,
            )
        else:
            self.qa_llm = Settings.llm

        html_extractor = HtmlQAExtractor(llm=self.qa_llm)
        txt_extractor = TextQAExtractor(llm=self.qa_llm)

        self.extractors = [html_extractor, txt_extractor]

        logger.info("RagDataLoader initialized.")

    def _extract_file_type(self, metadata: Dict[str, Any]):
        file_name = metadata.get("file_name", "dummy.txt")
        return os.path.splitext(file_name)[1]

    def _get_nodes(
        self,
        file_path: str | List[str],
        filter_pattern: str,
        enable_qa_extraction: bool,
    ):
        filter_pattern = filter_pattern or "*"
        if isinstance(file_path, list):
            input_files = [f for f in file_path if os.path.isfile(f)]
        elif isinstance(file_path, str) and os.path.isdir(file_path):
            import pathlib

            directory = pathlib.Path(file_path)
            input_files = [
                f for f in directory.rglob(filter_pattern) if os.path.isfile(f)
            ]
        else:
            input_files = [file_path]

        if len(input_files) == 0:
            return

        data_reader = self.datareader_factory.get_reader(input_files)
        docs = data_reader.load_data()
        logger.info(f"[DataReader] Loaded {len(docs)} docs.")

        nodes = []

        doc_cnt_map = {}
        for doc in docs:
            doc_type = self._extract_file_type(doc.metadata)

            if doc_type in DOC_TYPES_DO_NOT_NEED_CHUNKING:
                doc_key = f"""{doc.metadata.get("file_path", "dummy")}"""
                if doc_key not in doc_cnt_map:
                    doc_cnt_map[doc_key] = 0
                doc_cnt_map[doc_key] += 1
                node_id = node_id_hash(doc_cnt_map[doc_key], doc)
                nodes.append(
                    TextNode(id_=node_id, text=doc.text, metadata=doc.metadata)
                )
            elif doc_type == ".md":
                md_node_parser = MarkdownNodeParser()
                nodes.extend(md_node_parser.get_nodes_from_documents([doc]))
            else:
                nodes.extend(self.node_parser.get_nodes_from_documents([doc]))

        logger.info(f"[DataReader] Split into {len(nodes)} nodes.")

        # QA metadata extraction
        if enable_qa_extraction:
            qa_nodes = []

            for extractor in self.extractors:
                metadata_list = extractor.extract(nodes)
                for i, node in enumerate(nodes):
                    qa_extraction_result = metadata_list[i].get(
                        "qa_extraction_result", {}
                    )
                    q_cnt = 0
                    metadata = node.metadata
                    for q, a in qa_extraction_result.items():
                        metadata["answer"] = a
                        qa_nodes.append(
                            TextNode(
                                id_=f"{node.id_}_{q_cnt}", text=q, metadata=metadata
                            )
                        )
                        q_cnt += 1
            for node in qa_nodes:
                node.excluded_embed_metadata_keys.append("answer")
                node.excluded_llm_metadata_keys.append("question")
            nodes.extend(qa_nodes)

        return nodes

    def load(
        self,
        file_path: str | List[str],
<<<<<<< HEAD
        enable_qa_extraction: bool,
        enable_raptor: bool,
=======
        filter_pattern: str,
        enable_qa_extraction: bool,
>>>>>>> 0d6368a5
    ):
        print(logger.level)
        nodes = self._get_nodes(file_path, filter_pattern, enable_qa_extraction)

        if not nodes:
            logger.info("[DataReader] could not find files")
            return

<<<<<<< HEAD
        if enable_raptor:
            self.index.vector_index = asyncio.run(
                enhance_nodes(nodes=nodes, index=self.index.vector_index)
            )
        else:
            self.index.vector_index.insert_nodes(nodes)

=======
        logger.info("[DataReader] Start inserting to index.")
        self.index.vector_index.insert_nodes(nodes)
>>>>>>> 0d6368a5
        self.index.vector_index.storage_context.persist(
            persist_dir=self.index.persist_path
        )

        index_metadata_file = os.path.join(self.index.persist_path, "index.metadata")
        if self.bm25_index:
            self.bm25_index.add_docs(nodes)
            metadata_str = json.dumps({"lastUpdated": f"{datetime.datetime.now()}"})
            with open(index_metadata_file, "w") as wf:
                wf.write(metadata_str)

        logger.info(f"Inserted {len(nodes)} nodes successfully.")
        return

    async def aload(
        self,
        file_path: str | List[str],
<<<<<<< HEAD
        enable_qa_extraction: bool,
        enable_raptor: bool = True,
=======
        filter_pattern: str,
        enable_qa_extraction: bool,
>>>>>>> 0d6368a5
    ):
        nodes = await run_in_threadpool(
            lambda: self._get_nodes(file_path, filter_pattern, enable_qa_extraction)
        )
        if not nodes:
            logger.info("[DataReader] could not find files")
            return

        logger.info("[DataReader] Start inserting to index.")

        if enable_raptor:
            self.index.vector_index = await enhance_nodes(
                nodes=nodes, index=self.index.vector_index
            )
            logger.info(
                f"Enhanced {len(self.index.vector_index.docstore.docs)} nodes successfully"
            )
        else:
            await self.index.vector_index.insert_nodes_async(nodes)
            logger.info(f"Inserted {len(nodes)} nodes successfully.")

        self.index.vector_index.storage_context.persist(
            persist_dir=self.index.persist_path
        )

        index_metadata_file = os.path.join(self.index.persist_path, "index.metadata")
        if self.bm25_index:
            await run_in_threadpool(lambda: self.bm25_index.add_docs(nodes))
            metadata_str = json.dumps({"lastUpdated": f"{datetime.datetime.now()}"})
            with open(index_metadata_file, "w") as wf:
                wf.write(metadata_str)

        return

    async def aload_eval_data(self, name: str):
        logger.info("[DataReader-Evaluation Dataset]")
        if name == "miracl":
            miracl_dataset = MiraclOpenDataSet()
            miracl_nodes, _ = miracl_dataset.load_related_corpus()
            nodes = []
            for node in miracl_nodes:
                node_metadata = {
                    "title": node[2],
                    "file_path": node[3],
                    "file_name": node[3],
                }
                nodes.append(
                    TextNode(id_=node[0], text=node[1], metadata=node_metadata)
                )

            print(f"[DataReader-Evaluation Dataset] Split into {len(nodes)} nodes.")

            print("[DataReader-Evaluation Dataset] Start inserting to index.")

            await self.index.vector_index.insert_nodes_async(nodes)
            self.index.vector_index.storage_context.persist(
                persist_dir=self.index.persist_path
            )

            index_metadata_file = os.path.join(
                self.index.persist_path, "index.metadata"
            )
            if self.bm25_index:
                await run_in_threadpool(lambda: self.bm25_index.add_docs(nodes))
                metadata_str = json.dumps({"lastUpdated": f"{datetime.datetime.now()}"})
                with open(index_metadata_file, "w") as wf:
                    wf.write(metadata_str)

            print(
                f"[DataReader-Evaluation Dataset] Inserted {len(nodes)} nodes successfully."
            )
            return
        else:
            raise ValueError(f"Not supported eval dataset name with {name}")<|MERGE_RESOLUTION|>--- conflicted
+++ resolved
@@ -14,7 +14,6 @@
 from pai_rag.modules.nodeparser.node_parser import node_id_hash
 from pai_rag.data.open_dataset import MiraclOpenDataSet
 from pai_rag.integrations.retrievers.raptor.nodes_enhancement import enhance_nodes
-
 
 import logging
 
@@ -145,13 +144,9 @@
     def load(
         self,
         file_path: str | List[str],
-<<<<<<< HEAD
+        filter_pattern: str,
         enable_qa_extraction: bool,
         enable_raptor: bool,
-=======
-        filter_pattern: str,
-        enable_qa_extraction: bool,
->>>>>>> 0d6368a5
     ):
         print(logger.level)
         nodes = self._get_nodes(file_path, filter_pattern, enable_qa_extraction)
@@ -160,7 +155,8 @@
             logger.info("[DataReader] could not find files")
             return
 
-<<<<<<< HEAD
+        logger.info("[DataReader] Start inserting to index.")
+
         if enable_raptor:
             self.index.vector_index = asyncio.run(
                 enhance_nodes(nodes=nodes, index=self.index.vector_index)
@@ -168,10 +164,7 @@
         else:
             self.index.vector_index.insert_nodes(nodes)
 
-=======
-        logger.info("[DataReader] Start inserting to index.")
         self.index.vector_index.insert_nodes(nodes)
->>>>>>> 0d6368a5
         self.index.vector_index.storage_context.persist(
             persist_dir=self.index.persist_path
         )
@@ -189,13 +182,9 @@
     async def aload(
         self,
         file_path: str | List[str],
-<<<<<<< HEAD
-        enable_qa_extraction: bool,
-        enable_raptor: bool = True,
-=======
         filter_pattern: str,
         enable_qa_extraction: bool,
->>>>>>> 0d6368a5
+        enable_raptor: bool,
     ):
         nodes = await run_in_threadpool(
             lambda: self._get_nodes(file_path, filter_pattern, enable_qa_extraction)
