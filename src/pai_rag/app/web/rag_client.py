--- conflicted
+++ resolved
@@ -135,7 +135,13 @@
         r.raise_for_status()
         return
 
-<<<<<<< HEAD
+    def get_config(self):
+        r = requests.get(self.config_url)
+        r.raise_for_status()
+        response = dotdict(json.loads(r.text))
+        print(response)
+        return response
+
     def evaluate_for_generate_qa(self, overwrite):
         r = requests.post(
             self.get_evaluate_generate_url, params={"overwrite": overwrite}
@@ -155,14 +161,6 @@
         r.raise_for_status()
         response = dotdict(json.loads(r.text))
         print("evaluate_for_response_stage response", response)
-=======
-    def get_config(self):
-        r = requests.get(self.config_url)
-        r.raise_for_status()
-        response = dotdict(json.loads(r.text))
-        print(response)
->>>>>>> d779dd62
-        return response
 
 
 rag_client = RagWebClient()