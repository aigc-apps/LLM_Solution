--- conflicted
+++ resolved
@@ -112,6 +112,8 @@
             self.session_id = session_id
             for i, doc in enumerate(docs):
                 filename = doc["metadata"].get("file_name", None)
+                ref_table = doc["metadata"].get("query_tables", None)
+                invalid_flag = doc["metadata"].get("invalid_flag", 0)
                 ref_table = doc["metadata"].get("query_tables", None)
                 invalid_flag = doc["metadata"].get("invalid_flag", 0)
                 file_url = doc["metadata"].get("file_url", None)
@@ -150,19 +152,10 @@
                         run_flag = " ✓ "
                         ref_sql = doc["metadata"].get("query_code_instruction", None)
                         formatted_sql_query = f"生成的sql语句为：<b>{ref_sql}</b>"
-<<<<<<< HEAD
                         content = (
                             f"""<span style="color:grey; font-size: 14px;">{formatted_table_name}</span> \n"""
                             f"""<span style="color:grey; font-size: 14px;">{formatted_sql_query}</span> \n"""
                             f"""<span style="color:grey; font-size: 14px;">sql查询是否有效：</span> <span style="color:green; font-size: 14px;">{run_flag}</span>"""
-=======
-                        # content = f"""{formatted_table_name} \n\n {formatted_sql_query}"""
-                        content = (
-                            f"""<span style="color:grey; font-size: 14px;">{formatted_table_name}</span> """
-                            """\n"""
-                            f"""<span style="color:grey; font-size: 14px;">{formatted_sql_query} \n sql查询是否有效：</span>"""
-                            f"""<span style="color:green; font-size: 14px;">{run_flag}"""
->>>>>>> 22e5fc88
                         )
                     else:
                         run_flag = " ✗ "
@@ -171,16 +164,9 @@
                         )
                         formatted_sql_query = f"生成的sql语句为：<b>{ref_sql}</b>"
                         content = (
-<<<<<<< HEAD
                             f"""<span style="color:grey; font-size: 14px;">{formatted_table_name}</span> \n"""
                             f"""<span style="color:grey; font-size: 14px;">{formatted_sql_query}</span> \n"""
                             f"""<span style="color:grey; font-size: 14px;">sql查询是否有效：</span> <span style="color:red; font-size: 14px;">{run_flag}</span>"""
-=======
-                            f"""<span style="color:grey; font-size: 14px;">{formatted_table_name}</span> """
-                            """\n"""
-                            f"""<span style="color:grey; font-size: 14px;">{formatted_sql_query} \n sql查询是否有效：</span>"""
-                            f"""<span style="color:red; font-size: 14px;">{run_flag}"""
->>>>>>> 22e5fc88
                         )
                 else:
                     content = ""
@@ -481,11 +467,7 @@
         response = dotdict(json.loads(r.text))
         if r.status_code != HTTPStatus.OK:
             raise RagApiError(code=r.status_code, msg=response.message)
-<<<<<<< HEAD
-        print("evaluate_for_response_stage response", response)
-=======
-        return response
->>>>>>> 22e5fc88
+        return response
 
 
 rag_client = RagWebClient()