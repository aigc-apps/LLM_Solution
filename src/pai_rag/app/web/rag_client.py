import json
from typing import Any
import requests
import httpx
import os
import re
import markdown
import html
import mimetypes
from http import HTTPStatus
from pai_rag.app.web.view_model import ViewModel
from pai_rag.app.web.ui_constants import EMPTY_KNOWLEDGEBASE_MESSAGE
from pai_rag.core.rag_config import RagConfig
from pai_rag.core.rag_index_manager import RagIndexEntry, RagIndexMap

DEFAULT_CLIENT_TIME_OUT = 60
DEFAULT_LOCAL_URL = "http://127.0.0.1:8001/"


class RagApiError(Exception):
    def __init__(self, code, msg):
        self.code = code
        self.msg = msg


class dotdict(dict):
    """dot.notation access to dictionary attributes"""

    __getattr__ = dict.get
    __setattr__ = dict.__setitem__
    __delattr__ = dict.__delitem__


class RagWebClient:
    def __init__(self):
        self.endpoint = DEFAULT_LOCAL_URL  # default link
        self.session_id = None

    def set_endpoint(self, endpoint: str):
        self.endpoint = endpoint if endpoint.endswith("/") else f"{endpoint}/"

    def clear_history(self):
        self.session_id = None

    @property
    def query_url(self):
        return f"{self.endpoint}service/query"

    @property
    def search_url(self):
        return f"{self.endpoint}service/query/search"

    @property
    def data_analysis_url(self):
        return f"{self.endpoint}service/query/data_analysis"

    @property
    def llm_url(self):
        return f"{self.endpoint}service/query/llm"

    @property
    def retrieval_url(self):
        return f"{self.endpoint}service/query/retrieval"

    @property
    def config_url(self):
        return f"{self.endpoint}service/config"

    @property
    def load_data_url(self):
        return f"{self.endpoint}service/upload_data"

    @property
    def load_datasheet_url(self):
        return f"{self.endpoint}service/upload_datasheet"

    @property
    def load_agent_cfg_url(self):
        return f"{self.endpoint}service/config/agent"

    @property
    def get_load_state_url(self):
        return f"{self.endpoint}service/get_upload_state"

    @property
    def get_evaluate_generate_url(self):
        return f"{self.endpoint}service/evaluate/generate"

    @property
    def get_evaluate_retrieval_url(self):
        return f"{self.endpoint}service/evaluate/retrieval"

    @property
    def get_evaluate_response_url(self):
        return f"{self.endpoint}service/evaluate/response"

    @property
    def index_url(self):
        return f"{self.endpoint}service/indexes/"

    @property
    def list_index_url(self):
        return f"{self.endpoint}service/indexes"

    def _format_rag_response(
        self, question, response, with_history: bool = False, stream: bool = False
    ):
        if stream:
            text = response["delta"]
        else:
            text = response["answer"]

        docs = response.get("docs", []) or []
        session_id = response.get("session_id", None)
        is_finished = response.get("is_finished", True)

        referenced_docs = ""
        if is_finished and len(docs) == 0 and not text:
            response["result"] = EMPTY_KNOWLEDGEBASE_MESSAGE.format(query_str=question)
            return response
        elif is_finished:
            content_list = []
            self.session_id = session_id
            for i, doc in enumerate(docs):
                filename = doc["metadata"].get("file_name", None)
                ref_table = doc["metadata"].get("query_tables", None)
                invalid_flag = doc["metadata"].get("invalid_flag", 0)
                ref_table = doc["metadata"].get("query_tables", None)
                invalid_flag = doc["metadata"].get("invalid_flag", 0)
                file_url = doc["metadata"].get("file_url", None)
                if doc.get("image_url", None):
                    media_url = doc.get("image_url")
                else:
                    media_url = doc.get("metadata", {}).get("image_info_list", None)
                if media_url and doc["text"] == "":
                    formatted_image_name = re.sub(
                        "^[0-9a-z]{32}_", "", "/".join(media_url.split("/")[-2:])
                    )
                    content = f"""
<span>
    <a href="{media_url}"> [{i+1}]: {formatted_image_name} </a> Score:{doc["score"]}
</span>
<br>
"""
                elif filename:
                    formatted_file_name = re.sub("^[0-9a-z]{32}_", "", filename)
                    html_content = html.escape(
                        re.sub(r"<.*?>", "", doc["text"])
                    ).replace("\n", " ")
                    if file_url:
                        formatted_file_name = (
                            f'<a href="{file_url}"> {formatted_file_name} </a>'
                        )
                    content = f"""
<span class="text" title="{html_content}">
    [{i+1}]: {formatted_file_name} Score:{doc["score"]}
    <span style='color: blue; font-size: 12px; background-color: #FFCCCB'> ( {html_content[:40]}... ) </span>
</span>
<br>
"""
                elif ref_table:
                    ref_table_format = ", ".join([i for i in ref_table])
                    formatted_table_name = f"查询数据库中相关表名包括： <b>{ref_table_format}</b>"

                    if invalid_flag == 0:
                        run_flag = " ✓ "
                        ref_sql = doc["metadata"].get("query_code_instruction", None)
                        formatted_sql_query = f"<b>{ref_sql}</b>"
                        content = (
                            f"""<span style="color:grey; font-size: 14px;">{formatted_table_name}</span> \n"""
                            f"""<span style="color:grey; font-size: 14px;">生成的sql语句为：</span> <pre style="color:grey; font-size: 12px;">{formatted_sql_query}</pre> """
                            f"""<span style="color:grey; font-size: 14px;">sql查询是否有效：</span> <span style="color:green; font-size: 14px;">{run_flag}</span>"""
                        )
                    else:
                        run_flag = " ✗ "
                        ref_sql = doc["metadata"].get(
                            "generated_query_code_instruction", None
                        )
                        formatted_sql_query = f"<b>{ref_sql}</b>"
                        content = (
                            f"""<span style="color:grey; font-size: 14px;">{formatted_table_name}</span> \n"""
                            f"""<span style="color:grey; font-size: 14px;">生成的sql语句为：</span> <pre style="color:grey; font-size: 12px;">{formatted_sql_query}</pre> """
                            f"""<span style="color:grey; font-size: 14px;">sql查询是否有效：</span> <span style="color:red; font-size: 14px;">{run_flag}</span>"""
                        )
                else:
                    content = ""
                content_list.append(content)
            referenced_docs = "".join(content_list)

        formatted_answer = ""
        if with_history and "new_query" in response:
            new_query = response["new_query"]
            formatted_answer += f"**Query Transformation**: {new_query} \n\n"
        formatted_answer += f"**Answer**: {text} \n\n"
        if referenced_docs:
            formatted_answer += f"**Reference**:\n {referenced_docs}"

        response["result"] = formatted_answer
        return response

    def query(
        self,
        text: str,
        with_history: bool = False,
        stream: bool = False,
        with_intent: bool = False,
        index_name: str = None,
    ):
        session_id = self.session_id if with_history else None
        q = dict(
            question=text,
            session_id=session_id,
            stream=stream,
            with_intent=with_intent,
            index_name=index_name,
        )
        r = requests.post(self.query_url, json=q, stream=True)
        if r.status_code != HTTPStatus.OK:
            raise RagApiError(code=r.status_code, msg=r.text)
        if not stream:
            response = dotdict(json.loads(r.text))
            yield self._format_rag_response(
                text, response, with_history=with_history, stream=stream
            )
        else:
            full_content = ""
            for chunk in r.iter_lines(chunk_size=8192, decode_unicode=True):
                chunk_response = dotdict(json.loads(chunk))
                full_content += chunk_response.delta
                chunk_response.delta = full_content
                yield self._format_rag_response(
                    text, chunk_response, with_history=with_history, stream=stream
                )

    def query_search(
        self,
        text: str,
        with_history: bool = False,
        stream: bool = False,
    ):
        session_id = self.session_id if with_history else None
        q = dict(question=text, session_id=session_id, stream=stream, with_intent=False)
        r = requests.post(self.search_url, json=q, stream=True)
        if r.status_code != HTTPStatus.OK:
            raise RagApiError(code=r.status_code, msg=r.text)
        if not stream:
            response = dotdict(json.loads(r.text))
            yield self._format_rag_response(text, response, stream=stream)
        else:
            full_content = ""
            for chunk in r.iter_lines(chunk_size=8192, decode_unicode=True):
                chunk_response = dotdict(json.loads(chunk))
                full_content += chunk_response.delta
                chunk_response.delta = full_content
                yield self._format_rag_response(text, chunk_response, stream=stream)

    def query_data_analysis(
        self,
        text: str,
        with_history: bool = False,
        stream: bool = False,
    ):
        session_id = self.session_id if with_history else None
        q = dict(
            question=text,
            session_id=session_id,
            stream=stream,
        )
        r = requests.post(self.data_analysis_url, json=q, stream=True)
        if r.status_code != HTTPStatus.OK:
            raise RagApiError(code=r.status_code, msg=r.text)
        if not stream:
            response = dotdict(json.loads(r.text))
            yield self._format_rag_response(text, response, stream=stream)
        else:
            full_content = ""
            for chunk in r.iter_lines(chunk_size=8192, decode_unicode=True):
                chunk_response = dotdict(json.loads(chunk))
                full_content += chunk_response.delta
                chunk_response.delta = full_content
                yield self._format_rag_response(text, chunk_response, stream=stream)

    def query_llm(
        self,
        text: str,
        with_history: bool = False,
        temperature: float = 0.1,
        stream: bool = False,
    ):
        session_id = self.session_id if with_history else None
        q = dict(
            question=text,
            temperature=temperature,
            session_id=session_id,
            stream=stream,
        )

        r = requests.post(
            self.llm_url, json=q, stream=True, timeout=DEFAULT_CLIENT_TIME_OUT
        )
        if r.status_code != HTTPStatus.OK:
            raise RagApiError(code=r.status_code, msg=r.text)
        if not stream:
            response = dotdict(json.loads(r.text))
            yield self._format_rag_response(
                text, response, with_history=with_history, stream=stream
            )
        else:
            full_content = ""
            for chunk in r.iter_lines(chunk_size=8192, decode_unicode=True):
                chunk_response = dotdict(json.loads(chunk))
                full_content += chunk_response.delta
                chunk_response.delta = full_content
                yield self._format_rag_response(
                    text, chunk_response, with_history=with_history, stream=stream
                )

    def query_vector(self, text: str, index_name: str = None):
        q = dict(question=text, index_name=index_name)
        r = requests.post(self.retrieval_url, json=q, timeout=DEFAULT_CLIENT_TIME_OUT)
        response = dotdict(json.loads(r.text))
        if r.status_code != HTTPStatus.OK:
            raise RagApiError(code=r.status_code, msg=response.message)

        formatted_text = (
            "<tr><th>Document</th><th>Score</th><th>Text</th><th>Media</tr>\n"
        )
        if len(response["docs"]) == 0:
            response["result"] = EMPTY_KNOWLEDGEBASE_MESSAGE.format(query_str=text)
        else:
            for i, doc in enumerate(response["docs"]):
                html_content = markdown.markdown(doc["text"])
                file_url = doc.get("metadata", {}).get("file_url", None)
                if doc.get("image_url", None):
                    media_url = doc.get("image_url")
                else:
                    media_url = doc.get("metadata", {}).get("image_info_list", None)
                if media_url and isinstance(media_url, list):
                    media_url = "<br>".join(
                        [
                            f'<img src="{url.get("image_url", None)}" alt="Image {j + 1}"/>'
                            for j, url in enumerate(media_url)
                        ]
                    )
                elif media_url:
                    media_url = f"""<img src="{media_url}"/>"""
                safe_html_content = html.escape(html_content).replace("\n", "<br>")
                if file_url:
                    safe_html_content = (
                        f"""<a href="{file_url}">{safe_html_content}</a>"""
                    )
                formatted_text += '<tr style="font-size: 13px;"><td>Doc {}</td><td>{}</td><td>{}</td><td>{}</td></tr>\n'.format(
                    i + 1, doc["score"], safe_html_content, media_url
                )
            formatted_text = (
                "<table>\n<tbody>\n" + formatted_text + "</tbody>\n</table>"
            )
            response["result"] = formatted_text
        yield response

    def add_knowledge(
        self,
        oss_path: str = None,
        input_files: str = None,
        enable_raptor: bool = False,
        enable_multimodal: bool = False,
        index_name: str = None,
    ):
        files = []
        file_obj_list = []
        if input_files:
            for file_name in input_files:
                file_obj = open(file_name, "rb")
                mimetype = mimetypes.guess_type(file_name)[0]
                files.append(
                    ("files", (os.path.basename(file_name), file_obj, mimetype))
                )
                file_obj_list.append(file_obj)

        para = {
            "enable_raptor": enable_raptor,
            "oss_path": oss_path,
            "index_name": index_name,
            "enable_multimodal": enable_multimodal,
        }
        try:
            r = requests.post(
                self.load_data_url,
                files=files,
                data=para,
                timeout=DEFAULT_CLIENT_TIME_OUT,
            )
            response = dotdict(json.loads(r.text))
            if r.status_code != HTTPStatus.OK:
                raise RagApiError(code=r.status_code, msg=response.message)
        finally:
            for file_obj in file_obj_list:
                file_obj.close()

        response = dotdict(json.loads(r.text))
        return response

    def add_datasheet(
        self,
        input_file: str,
    ):
        file_obj = open(input_file, "rb")
        mimetype = mimetypes.guess_type(input_file)[0]
        files = {"file": (input_file, file_obj, mimetype)}
        try:
            r = requests.post(
                self.load_datasheet_url,
                files=files,
                timeout=DEFAULT_CLIENT_TIME_OUT,
            )
            response = dotdict(json.loads(r.text))
            if r.status_code != HTTPStatus.OK:
                raise RagApiError(code=r.status_code, msg=response.message)
        except Exception as e:
            print(f"add_datasheet failed: {e}")
        finally:
            file_obj.close()

        response = dotdict(json.loads(r.text))
        return response

    async def get_knowledge_state(self, task_id: str):
        async with httpx.AsyncClient(timeout=DEFAULT_CLIENT_TIME_OUT) as client:
            r = await client.get(self.get_load_state_url, params={"task_id": task_id})
            response = dotdict(json.loads(r.text))
            if r.status_code != HTTPStatus.OK:
                raise RagApiError(code=r.status_code, msg=response.message)
            return response

    def patch_config(self, update_dict: Any):
        config = self.get_config()
        view_model: ViewModel = ViewModel.from_app_config(config)
        view_model.update(update_dict)
        new_config = view_model.to_app_config()
<<<<<<< HEAD
        print(new_config)
=======
>>>>>>> f8955b89
        r = requests.patch(
            self.config_url, json=new_config, timeout=DEFAULT_CLIENT_TIME_OUT
        )
        response = dotdict(json.loads(r.text))
        if r.status_code != HTTPStatus.OK:
            raise RagApiError(code=r.status_code, msg=response.message)

    def get_config(self):
        r = requests.get(self.config_url, timeout=DEFAULT_CLIENT_TIME_OUT)
        if r.status_code != HTTPStatus.OK:
            raise RagApiError(code=r.status_code, msg=r.text)

        config = RagConfig.model_validate_json(json_data=r.text)
        return config

    def load_agent_config(self, file_name: str):
        files = []
        file_obj = open(file_name, "rb")
        mimetype = mimetypes.guess_type(file_name)[0]
        files.append(("file", (os.path.basename(file_name), file_obj, mimetype)))
        try:
            r = requests.post(
                self.load_agent_cfg_url,
                files=files,
                timeout=DEFAULT_CLIENT_TIME_OUT,
            )
            response = json.loads(r.text)
            if r.status_code != HTTPStatus.OK:
                raise RagApiError(code=r.status_code, msg=response.message)
        finally:
            file_obj.close()

        return response

    def evaluate_for_generate_qa(self, overwrite):
        r = requests.post(
            self.get_evaluate_generate_url,
            params={"overwrite": overwrite},
            timeout=DEFAULT_CLIENT_TIME_OUT,
        )
        response = dotdict(json.loads(r.text))
        if r.status_code != HTTPStatus.OK:
            raise RagApiError(code=r.status_code, msg=response.message)
        return response

    def evaluate_for_retrieval_stage(self):
        r = requests.post(
            self.get_evaluate_retrieval_url, timeout=DEFAULT_CLIENT_TIME_OUT
        )
        response = dotdict(json.loads(r.text))

        if r.status_code != HTTPStatus.OK:
            raise RagApiError(code=r.status_code, msg=response.message)

        return response

    def evaluate_for_response_stage(self):
        r = requests.post(
            self.get_evaluate_response_url, timeout=DEFAULT_CLIENT_TIME_OUT
        )
        response = dotdict(json.loads(r.text))
        if r.status_code != HTTPStatus.OK:
            raise RagApiError(code=r.status_code, msg=response.message)
        return response

    def list_indexes(self) -> RagIndexMap:
        r = requests.get(self.list_index_url, timeout=DEFAULT_CLIENT_TIME_OUT)
        if r.status_code != HTTPStatus.OK:
            raise RagApiError(code=r.status_code, msg=r.text)

        return RagIndexMap.model_validate_json(r.text)

    def add_index(self, index_entry: RagIndexEntry):
        r = requests.post(
            f"{self.index_url}{index_entry.index_name}",
            json=index_entry.model_dump(),
            timeout=DEFAULT_CLIENT_TIME_OUT,
        )
        if r.status_code != HTTPStatus.OK:
            raise RagApiError(
                code=r.status_code,
                msg=f"update index {index_entry.index_name} failed. {r.text}",
            )

    def update_index(self, index_entry: RagIndexEntry):
        r = requests.patch(
            f"{self.index_url}{index_entry.index_name}",
            json=index_entry.model_dump(),
            timeout=DEFAULT_CLIENT_TIME_OUT,
        )
        if r.status_code != HTTPStatus.OK:
            raise RagApiError(
                code=r.status_code,
                msg=f"update index {index_entry.index_name} failed. {r.text}",
            )

    def delete_index(self, index_name: str):
        r = requests.delete(
            f"{self.index_url}{index_name}",
            timeout=DEFAULT_CLIENT_TIME_OUT,
        )
        if r.status_code != HTTPStatus.OK:
            raise RagApiError(
                code=r.status_code, msg=f"delete index {index_name} failed. {r.text}"
            )


rag_client = RagWebClient()<|MERGE_RESOLUTION|>--- conflicted
+++ resolved
@@ -437,10 +437,6 @@
         view_model: ViewModel = ViewModel.from_app_config(config)
         view_model.update(update_dict)
         new_config = view_model.to_app_config()
-<<<<<<< HEAD
-        print(new_config)
-=======
->>>>>>> f8955b89
         r = requests.patch(
             self.config_url, json=new_config, timeout=DEFAULT_CLIENT_TIME_OUT
         )
