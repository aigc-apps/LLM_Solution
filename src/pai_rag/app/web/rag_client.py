--- conflicted
+++ resolved
@@ -56,17 +56,11 @@
         session_id: str = None,
         temperature: float = 0.1,
     ):
-<<<<<<< HEAD
         q = dict(
             question=text,
-            topp=top_p,
-            topk=eas_llm_top_k,
             temperature=temperature,
             session_id=session_id,
         )
-=======
-        q = dict(question=text, temperature=temperature)
->>>>>>> 2756bfb6
 
         r = requests.post(self.llm_url, json=q)
         r.raise_for_status()
@@ -79,15 +73,6 @@
         r = requests.post(self.retrieval_url, json=q)
         r.raise_for_status()
         response = dotdict(json.loads(r.text))
-<<<<<<< HEAD
-        formatted_text = "\n\n".join(
-            [
-                f"""[Doc {i+1}] [score: {doc["score"]}]\n{doc["text"]}"""
-                for i, doc in enumerate(response["docs"])
-            ]
-        )
-=======
-        response.session_id = session_id
         formatted_text = "<tr><th>Document</th><th>Score</th><th>Text</th></tr>\n"
         for i, doc in enumerate(response["docs"]):
             html_content = markdown.markdown(doc["text"])
@@ -96,7 +81,6 @@
                 i + 1, doc["score"], safe_html_content
             )
         formatted_text = "<table>\n<tbody>\n" + formatted_text + "</tbody>\n</table>"
->>>>>>> 2756bfb6
         response["answer"] = formatted_text
         return response
 
