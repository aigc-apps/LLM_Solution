import json
from typing import Any
import requests
import httpx
import os
import re
import markdown
import html
import mimetypes
from http import HTTPStatus
from loguru import logger
from pai_rag.app.web.view_model import ViewModel
from pai_rag.app.web.ui_constants import EMPTY_KNOWLEDGEBASE_MESSAGE
from pai_rag.core.rag_config import RagConfig
from pai_rag.core.rag_index_manager import RagIndexEntry, RagIndexMap

DEFAULT_CLIENT_TIME_OUT = 60
DEFAULT_LOCAL_URL = "http://127.0.0.1:8001/"


class RagApiError(Exception):
    def __init__(self, code, msg):
        self.code = code
        self.msg = msg


class dotdict(dict):
    """dot.notation access to dictionary attributes"""

    __getattr__ = dict.get
    __setattr__ = dict.__setitem__
    __delattr__ = dict.__delitem__


class RagWebClient:
    def __init__(self):
        self.endpoint = DEFAULT_LOCAL_URL  # default link
        self.session_id = None

    def set_endpoint(self, endpoint: str):
        self.endpoint = endpoint if endpoint.endswith("/") else f"{endpoint}/"

    def clear_history(self):
        self.session_id = None

    @property
    def query_url(self):
        return f"{self.endpoint}v1/query"

    @property
    def search_url(self):
        return f"{self.endpoint}v1/query/search"

    @property
    def data_analysis_url(self):
<<<<<<< HEAD
        return f"{self.endpoint}service/query/data_analysis1"

    @property
    def db_loder_url(self):
        return f"{self.endpoint}service/query/load_db_info"
=======
        return f"{self.endpoint}v1/query/data_analysis"
>>>>>>> 843366f5

    @property
    def llm_url(self):
        return f"{self.endpoint}v1/query/llm"

    @property
    def retrieval_url(self):
        return f"{self.endpoint}v1/query/retrieval"

    @property
    def config_url(self):
        return f"{self.endpoint}v1/config"

    @property
    def load_data_url(self):
        return f"{self.endpoint}v1/upload_data"

    @property
    def load_datasheet_url(self):
        return f"{self.endpoint}v1/upload_datasheet"

    @property
    def load_agent_cfg_url(self):
        return f"{self.endpoint}v1/config/agent"

    @property
    def get_load_state_url(self):
        return f"{self.endpoint}v1/get_upload_state"

    @property
    def get_evaluate_generate_url(self):
        return f"{self.endpoint}v1/evaluate/generate"

    @property
    def get_evaluate_retrieval_url(self):
        return f"{self.endpoint}v1/evaluate/retrieval"

    @property
    def get_evaluate_response_url(self):
        return f"{self.endpoint}v1/evaluate/response"

    @property
    def index_url(self):
        return f"{self.endpoint}v1/indexes/"

    @property
    def list_index_url(self):
        return f"{self.endpoint}v1/indexes"

    def _format_rag_response(
        self, question, response, with_history: bool = False, stream: bool = False
    ):
        if stream:
            text = response["delta"]
        else:
            text = response["answer"]

        docs = response.get("docs", []) or []
        session_id = response.get("session_id", None)
        is_finished = response.get("is_finished", True)

        referenced_docs = ""
        if is_finished and len(docs) == 0 and not text:
            response["result"] = EMPTY_KNOWLEDGEBASE_MESSAGE.format(query_str=question)
            return response
        elif is_finished:
            content_list = []
            self.session_id = session_id
            for i, doc in enumerate(docs):
                filename = doc["metadata"].get("file_name", None)
                ref_table = doc["metadata"].get("query_tables", None)
                invalid_flag = doc["metadata"].get("invalid_flag", 0)
                ref_table = doc["metadata"].get("query_tables", None)
                invalid_flag = doc["metadata"].get("invalid_flag", 0)
                file_url = doc["metadata"].get("file_url", None)
                if doc.get("image_url", None):
                    media_url = doc.get("image_url")
                else:
                    media_url = doc.get("metadata", {}).get("image_info_list", None)
                if media_url and doc["text"] == "":
                    formatted_image_name = re.sub(
                        "^[0-9a-z]{32}_", "", "/".join(media_url.split("/")[-2:])
                    )
                    content = f"""
<span>
    <a href="{media_url}"> [{i+1}]: {formatted_image_name} </a> Score:{doc["score"]}
</span>
<br>
"""
                elif filename:
                    formatted_file_name = re.sub("^[0-9a-z]{32}_", "", filename)
                    html_content = html.escape(
                        re.sub(r"<.*?>", "", doc["text"])
                    ).replace("\n", " ")
                    if file_url:
                        formatted_file_name = (
                            f'<a href="{file_url}"> {formatted_file_name} </a>'
                        )
                    content = f"""
<span class="text" title="{html_content}">
    [{i+1}]: {formatted_file_name} Score:{doc["score"]}
    <span style='color: blue; font-size: 12px; background-color: #FFCCCB'> ( {html_content[:40]}... ) </span>
</span>
<br>
"""
                elif ref_table:
                    ref_table_format = ", ".join([i for i in ref_table])
                    formatted_table_name = f"查询数据库中相关表名包括： <b>{ref_table_format}</b>"

                    if invalid_flag == 0:
                        run_flag = " ✓ "
                        ref_sql = doc["metadata"].get("query_code_instruction", None)
                        formatted_sql_query = f"<b>{ref_sql}</b>"
                        content = (
                            f"""<span style="color:grey; font-size: 14px;">{formatted_table_name}</span> \n"""
                            f"""<span style="color:grey; font-size: 14px;">生成的sql语句为：</span> <pre style="color:grey; font-size: 12px;">{formatted_sql_query}</pre> """
                            f"""<span style="color:grey; font-size: 14px;">sql查询是否有效：</span> <span style="color:green; font-size: 14px;">{run_flag}</span>"""
                        )
                    else:
                        run_flag = " ✗ "
                        ref_sql = doc["metadata"].get(
                            "generated_query_code_instruction", None
                        )
                        formatted_sql_query = f"<b>{ref_sql}</b>"
                        content = (
                            f"""<span style="color:grey; font-size: 14px;">{formatted_table_name}</span> \n"""
                            f"""<span style="color:grey; font-size: 14px;">生成的sql语句为：</span> <pre style="color:grey; font-size: 12px;">{formatted_sql_query}</pre> """
                            f"""<span style="color:grey; font-size: 14px;">sql查询是否有效：</span> <span style="color:red; font-size: 14px;">{run_flag}</span>"""
                        )
                else:
                    content = ""
                content_list.append(content)
            referenced_docs = "".join(content_list)

        formatted_answer = ""
        if with_history and "new_query" in response:
            new_query = response["new_query"]
            formatted_answer += f"**Query Transformation**: {new_query} \n\n"
        formatted_answer += f"**Answer**: {text} \n\n"
        if referenced_docs:
            formatted_answer += f"**Reference**:\n {referenced_docs}"

        response["result"] = formatted_answer
        return response

    def query(
        self,
        text: str,
        with_history: bool = False,
        stream: bool = False,
        with_intent: bool = False,
        index_name: str = None,
    ):
        session_id = self.session_id if with_history else None
        q = dict(
            question=text,
            session_id=session_id,
            stream=stream,
            with_intent=with_intent,
            index_name=index_name,
        )
        r = requests.post(self.query_url, json=q, stream=True)
        if r.status_code != HTTPStatus.OK:
            raise RagApiError(code=r.status_code, msg=r.text)
        if not stream:
            response = dotdict(json.loads(r.text))
            yield self._format_rag_response(
                text, response, with_history=with_history, stream=stream
            )
        else:
            full_content = ""
            for chunk in r.iter_lines(chunk_size=8192, decode_unicode=True):
                if not chunk.startswith("data:"):
                    continue
                chunk_response = dotdict(json.loads(chunk[5:]))
                full_content += chunk_response.delta
                chunk_response.delta = full_content
                yield self._format_rag_response(
                    text, chunk_response, with_history=with_history, stream=stream
                )

    def query_search(
        self,
        text: str,
        with_history: bool = False,
        stream: bool = False,
    ):
        session_id = self.session_id if with_history else None
        q = dict(question=text, session_id=session_id, stream=stream, with_intent=False)
        r = requests.post(self.search_url, json=q, stream=True)
        if r.status_code != HTTPStatus.OK:
            raise RagApiError(code=r.status_code, msg=r.text)
        if not stream:
            response = dotdict(json.loads(r.text))
            yield self._format_rag_response(text, response, stream=stream)
        else:
            full_content = ""
            for chunk in r.iter_lines(chunk_size=8192, decode_unicode=True):
                if not chunk.startswith("data:"):
                    continue
                chunk_response = dotdict(json.loads(chunk[5:]))
                full_content += chunk_response.delta
                chunk_response.delta = full_content
                yield self._format_rag_response(text, chunk_response, stream=stream)

    def query_data_analysis(
        self,
        text: str,
        with_history: bool = False,
        stream: bool = False,
    ):
        session_id = self.session_id if with_history else None
        q = dict(
            question=text,
            session_id=session_id,
            stream=stream,
        )
        r = requests.post(self.data_analysis_url, json=q, stream=True)
        if r.status_code != HTTPStatus.OK:
            raise RagApiError(code=r.status_code, msg=r.text)
        if not stream:
            response = dotdict(json.loads(r.text))
            yield self._format_rag_response(text, response, stream=stream)
        else:
            full_content = ""
            for chunk in r.iter_lines(chunk_size=8192, decode_unicode=True):
                if not chunk.startswith("data:"):
                    continue
                chunk_response = dotdict(json.loads(chunk[5:]))
                full_content += chunk_response.delta
                chunk_response.delta = full_content
                yield self._format_rag_response(text, chunk_response, stream=stream)

    def query_llm(
        self,
        text: str,
        with_history: bool = False,
        temperature: float = 0.1,
        stream: bool = False,
    ):
        session_id = self.session_id if with_history else None
        q = dict(
            question=text,
            temperature=temperature,
            session_id=session_id,
            stream=stream,
        )

        r = requests.post(
            self.llm_url, json=q, stream=True, timeout=DEFAULT_CLIENT_TIME_OUT
        )
        if r.status_code != HTTPStatus.OK:
            raise RagApiError(code=r.status_code, msg=r.text)
        if not stream:
            response = dotdict(json.loads(r.text))
            yield self._format_rag_response(
                text, response, with_history=with_history, stream=stream
            )
        else:
            full_content = ""
            for chunk in r.iter_lines(chunk_size=8192, decode_unicode=True):
                if not chunk.startswith("data:"):
                    continue
                chunk_response = dotdict(json.loads(chunk[5:]))
                full_content += chunk_response.delta
                chunk_response.delta = full_content
                yield self._format_rag_response(
                    text, chunk_response, with_history=with_history, stream=stream
                )

    def query_vector(self, text: str, index_name: str = None):
        q = dict(question=text, index_name=index_name)
        r = requests.post(self.retrieval_url, json=q, timeout=DEFAULT_CLIENT_TIME_OUT)
        response = dotdict(json.loads(r.text))
        if r.status_code != HTTPStatus.OK:
            raise RagApiError(code=r.status_code, msg=response.message)

        formatted_text = (
            "<tr><th>Document</th><th>Score</th><th>Text</th><th>Media</tr>\n"
        )
        if len(response["docs"]) == 0:
            response["result"] = EMPTY_KNOWLEDGEBASE_MESSAGE.format(query_str=text)
        else:
            for i, doc in enumerate(response["docs"]):
                html_content = markdown.markdown(doc["text"])
                file_url = doc.get("metadata", {}).get("file_url", None)
                if doc.get("image_url", None):
                    media_url = doc.get("image_url")
                else:
                    media_url = doc.get("metadata", {}).get("image_info_list", None)
                if media_url and isinstance(media_url, list):
                    media_url = "<br>".join(
                        [
                            f'<img src="{url.get("image_url", None)}" alt="Image {j + 1}"/>'
                            for j, url in enumerate(media_url)
                        ]
                    )
                elif media_url:
                    media_url = f"""<img src="{media_url}"/>"""
                safe_html_content = html.escape(html_content).replace("\n", "<br>")
                if file_url:
                    safe_html_content = (
                        f"""<a href="{file_url}">{safe_html_content}</a>"""
                    )
                formatted_text += '<tr style="font-size: 13px;"><td>Doc {}</td><td>{}</td><td>{}</td><td>{}</td></tr>\n'.format(
                    i + 1, doc["score"], safe_html_content, media_url
                )
            formatted_text = (
                "<table>\n<tbody>\n" + formatted_text + "</tbody>\n</table>"
            )
            response["result"] = formatted_text
        yield response

    def add_knowledge(
        self,
        oss_path: str = None,
        input_files: str = None,
        enable_raptor: bool = False,
        enable_multimodal: bool = False,
        index_name: str = None,
    ):
        files = []
        file_obj_list = []
        if input_files:
            for file_name in input_files:
                file_obj = open(file_name, "rb")
                mimetype = mimetypes.guess_type(file_name)[0]
                files.append(
                    ("files", (os.path.basename(file_name), file_obj, mimetype))
                )
                file_obj_list.append(file_obj)

        para = {
            "enable_raptor": enable_raptor,
            "oss_path": oss_path,
            "index_name": index_name,
            "enable_multimodal": enable_multimodal,
        }
        try:
            r = requests.post(
                self.load_data_url,
                files=files,
                data=para,
                timeout=DEFAULT_CLIENT_TIME_OUT,
            )
            response = dotdict(json.loads(r.text))
            if r.status_code != HTTPStatus.OK:
                raise RagApiError(code=r.status_code, msg=response.message)
        finally:
            for file_obj in file_obj_list:
                file_obj.close()

        response = dotdict(json.loads(r.text))
        return response

    def add_datasheet(
        self,
        input_file: str,
    ):
        file_obj = open(input_file, "rb")
        mimetype = mimetypes.guess_type(input_file)[0]
        files = {"file": (input_file, file_obj, mimetype)}
        try:
            r = requests.post(
                self.load_datasheet_url,
                files=files,
                timeout=DEFAULT_CLIENT_TIME_OUT,
            )
            response = dotdict(json.loads(r.text))
            if r.status_code != HTTPStatus.OK:
                raise RagApiError(code=r.status_code, msg=response.message)
        except Exception as e:
            logger.exception(f"add_datasheet failed: {e}")
        finally:
            file_obj.close()

        response = dotdict(json.loads(r.text))
        return response

    def load_db_info(
        self,
    ):
        try:
            r = requests.post(
                self.db_loder_url,
                timeout=DEFAULT_CLIENT_TIME_OUT,
            )
            # response = dotdict(json.loads(r.text))
            # print("response:", r, r.text)
            if r.status_code != HTTPStatus.OK:
                raise RagApiError(code=r.status_code, msg=r.text)
        except Exception as e:
            print(f"load db info failed: {e}")

        return r.text

    async def get_knowledge_state(self, task_id: str):
        async with httpx.AsyncClient(timeout=DEFAULT_CLIENT_TIME_OUT) as client:
            r = await client.get(self.get_load_state_url, params={"task_id": task_id})
            response = dotdict(json.loads(r.text))
            if r.status_code != HTTPStatus.OK:
                raise RagApiError(code=r.status_code, msg=response.message)
            return response

    def patch_config(self, update_dict: Any):
        config = self.get_config()
        print("config:", config)
        view_model: ViewModel = ViewModel.from_app_config(config)
        view_model.update(update_dict)
        new_config = view_model.to_app_config()
        r = requests.patch(
            self.config_url, json=new_config, timeout=DEFAULT_CLIENT_TIME_OUT
        )
        response = dotdict(json.loads(r.text))
        if r.status_code != HTTPStatus.OK:
            raise RagApiError(code=r.status_code, msg=response.message)

    def get_config(self):
        r = requests.get(self.config_url, timeout=DEFAULT_CLIENT_TIME_OUT)
        if r.status_code != HTTPStatus.OK:
            raise RagApiError(code=r.status_code, msg=r.text)
        config = RagConfig.model_validate_json(json_data=r.text)
        return config

    def load_agent_config(self, file_name: str):
        files = []
        file_obj = open(file_name, "rb")
        mimetype = mimetypes.guess_type(file_name)[0]
        files.append(("file", (os.path.basename(file_name), file_obj, mimetype)))
        try:
            r = requests.post(
                self.load_agent_cfg_url,
                files=files,
                timeout=DEFAULT_CLIENT_TIME_OUT,
            )
            response = json.loads(r.text)
            if r.status_code != HTTPStatus.OK:
                raise RagApiError(code=r.status_code, msg=response.message)
        finally:
            file_obj.close()

        return response

    def evaluate_for_generate_qa(self, overwrite):
        r = requests.post(
            self.get_evaluate_generate_url,
            params={"overwrite": overwrite},
            timeout=DEFAULT_CLIENT_TIME_OUT,
        )
        response = dotdict(json.loads(r.text))
        if r.status_code != HTTPStatus.OK:
            raise RagApiError(code=r.status_code, msg=response.message)
        return response

    def evaluate_for_retrieval_stage(self):
        r = requests.post(
            self.get_evaluate_retrieval_url, timeout=DEFAULT_CLIENT_TIME_OUT
        )
        response = dotdict(json.loads(r.text))

        if r.status_code != HTTPStatus.OK:
            raise RagApiError(code=r.status_code, msg=response.message)

        return response

    def evaluate_for_response_stage(self):
        r = requests.post(
            self.get_evaluate_response_url, timeout=DEFAULT_CLIENT_TIME_OUT
        )
        response = dotdict(json.loads(r.text))
        if r.status_code != HTTPStatus.OK:
            raise RagApiError(code=r.status_code, msg=response.message)
        return response

    def list_indexes(self) -> RagIndexMap:
        r = requests.get(self.list_index_url, timeout=DEFAULT_CLIENT_TIME_OUT)
        if r.status_code != HTTPStatus.OK:
            raise RagApiError(code=r.status_code, msg=r.text)

        return RagIndexMap.model_validate_json(r.text)

    def add_index(self, index_entry: RagIndexEntry):
        r = requests.post(
            f"{self.index_url}{index_entry.index_name}",
            json=index_entry.model_dump(),
            timeout=DEFAULT_CLIENT_TIME_OUT,
        )
        if r.status_code != HTTPStatus.OK:
            raise RagApiError(
                code=r.status_code,
                msg=f"update index {index_entry.index_name} failed. {r.text}",
            )

    def update_index(self, index_entry: RagIndexEntry):
        r = requests.patch(
            f"{self.index_url}{index_entry.index_name}",
            json=index_entry.model_dump(),
            timeout=DEFAULT_CLIENT_TIME_OUT,
        )
        if r.status_code != HTTPStatus.OK:
            raise RagApiError(
                code=r.status_code,
                msg=f"update index {index_entry.index_name} failed. {r.text}",
            )

    def delete_index(self, index_name: str):
        r = requests.delete(
            f"{self.index_url}{index_name}",
            timeout=DEFAULT_CLIENT_TIME_OUT,
        )
        if r.status_code != HTTPStatus.OK:
            raise RagApiError(
                code=r.status_code, msg=f"delete index {index_name} failed. {r.text}"
            )


rag_client = RagWebClient()<|MERGE_RESOLUTION|>--- conflicted
+++ resolved
@@ -53,15 +53,11 @@
 
     @property
     def data_analysis_url(self):
-<<<<<<< HEAD
         return f"{self.endpoint}service/query/data_analysis1"
 
     @property
     def db_loder_url(self):
         return f"{self.endpoint}service/query/load_db_info"
-=======
-        return f"{self.endpoint}v1/query/data_analysis"
->>>>>>> 843366f5
 
     @property
     def llm_url(self):
