--- conflicted
+++ resolved
@@ -342,26 +342,12 @@
 
     def add_knowledge(
         self,
-<<<<<<< HEAD
-        input_files: str,
-        enable_qa_extraction: bool,
-        enable_raptor: bool,
-        enable_eval: bool = False,
-        eval_exp_id: str = None,
-    ):
-        files = []
-        file_obj_list = []
-        for file_name in input_files:
-            file_obj = open(file_name, "rb")
-            mimetype = mimetypes.guess_type(file_name)[0]
-            files.append(("files", (os.path.basename(file_name), file_obj, mimetype)))
-            file_obj_list.append(file_obj)
-        para = {"enable_raptor": enable_raptor, "eval_exp_id": eval_exp_id}
-=======
         oss_path: str = None,
         input_files: str = None,
         enable_qa_extraction: bool = False,
         enable_raptor: bool = False,
+        enable_eval: bool = False,
+        eval_exp_id: str = None,
     ):
         files = []
         file_obj_list = []
@@ -374,8 +360,11 @@
                 )
                 file_obj_list.append(file_obj)
 
-        para = {"enable_raptor": enable_raptor, "oss_path": oss_path}
->>>>>>> e8c44a9c
+        para = {
+            "enable_raptor": enable_raptor,
+            "oss_path": oss_path,
+            "eval_exp_id": eval_exp_id,
+        }
         try:
             r = requests.post(
                 self.load_data_url if not enable_eval else self.load_data_for_eval_url,
