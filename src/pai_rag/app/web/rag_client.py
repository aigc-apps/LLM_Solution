--- conflicted
+++ resolved
@@ -58,7 +58,7 @@
 
     @property
     def db_loder_url(self):
-        return f"{self.endpoint}v1/query/load_db_info"
+        return urljoin(self.endpoint, "api/v1/query/load_db_info")
 
     @property
     def llm_url(self):
@@ -78,19 +78,16 @@
 
     @property
     def load_datasheet_url(self):
-<<<<<<< HEAD
-        return f"{self.endpoint}v1/upload_datasheet"
+        return urljoin(self.endpoint, "api/v1/upload_datasheet")
 
     @property
     def load_db_history_url(self):
-        return f"{self.endpoint}v1/upload_db_history"
+        return urljoin(self.endpoint, "api/v1/upload_db_history")
 
     @property
     def load_agent_cfg_url(self):
-        return f"{self.endpoint}v1/config/agent"
-=======
-        return urljoin(self.endpoint, "api/v1/upload_datasheet")
->>>>>>> 1b27e9fd
+        # return f"{self.endpoint}v1/config/agent"
+        return urljoin(self.endpoint, "api/v1/config/agent")
 
     @property
     def get_load_state_url(self):
