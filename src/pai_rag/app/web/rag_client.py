--- conflicted
+++ resolved
@@ -89,24 +89,12 @@
             return response
         elif is_finished:
             for i, doc in enumerate(docs):
-<<<<<<< HEAD
-                formatted_file_name = re.sub(
-                    "^[0-9a-z]{32}_", "", doc["metadata"]["file_name"]
-                )
-                referenced_docs += (
-                    f'[{i+1}]: {formatted_file_name}   Score:{doc["score"]} \n'
-                )
-=======
                 filename = doc["metadata"].get("file_name", None)
                 if filename:
                     formatted_file_name = re.sub("^[0-9a-z]{32}_", "", filename)
                     referenced_docs += (
                         f'[{i+1}]: {formatted_file_name}   Score:{doc["score"]} \n'
                     )
-                image_url = doc["metadata"].get("image_url", None)
-                if image_url:
-                    images += f"""<img src="{image_url}"/>"""
->>>>>>> b313fe82
 
         formatted_answer = ""
         if session_id:
