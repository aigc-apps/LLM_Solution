--- conflicted
+++ resolved
@@ -1,7 +1,6 @@
 import json
 from typing import Any
 import requests
-import html
 import httpx
 import os
 import re
@@ -188,11 +187,8 @@
             response["result"] = EMPTY_KNOWLEDGEBASE_MESSAGE.format(query_str=text)
         else:
             for i, doc in enumerate(response["docs"]):
+                file_url = doc.get("metadata", {}).get("file_url", None)
                 media_url = doc.get("metadata", {}).get("image_url", None)
-<<<<<<< HEAD
-                file_url = doc.get("metadata", {}).get("file_url", None)
-                if media_url:
-=======
                 if media_url and isinstance(media_url, list):
                     media_url = "<br>".join(
                         [
@@ -201,9 +197,8 @@
                         ]
                     )
                 elif media_url:
->>>>>>> 340c3496
                     media_url = f"""<img src="{media_url}"/>"""
-                safe_html_content = html.escape(doc["text"]).replace("\n", "<br>")
+                safe_html_content = doc["text"]
                 if file_url:
                     safe_html_content = (
                         f"""<a href="{file_url}">{safe_html_content}</a>"""
