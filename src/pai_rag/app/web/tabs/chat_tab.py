--- conflicted
+++ resolved
@@ -44,15 +44,6 @@
     chatbot = update_dict["chatbot"]
     is_streaming = update_dict["is_streaming"]
 
-<<<<<<< HEAD
-    if not update_dict["include_history"]:
-        current_session_id = None
-
-    content = ""
-    chatbot.append((msg, content))
-
-=======
->>>>>>> 1af37d22
     try:
         if query_type == "LLM":
             response_gen = rag_client.query_llm(
@@ -63,7 +54,7 @@
 
         elif query_type == "WebSearch":
             response_gen = rag_client.query_search(
-                msg, session_id=current_session_id, stream=is_streaming
+                msg, with_history=update_dict["include_history"], stream=is_streaming
             )
         else:
             response_gen = rag_client.query(
@@ -76,20 +67,8 @@
 
     except RagApiError as api_error:
         raise gr.Error(f"HTTP {api_error.code} Error: {api_error.msg}")
-<<<<<<< HEAD
     except Exception as e:
         raise gr.Error(f"Error: {e}")
-=======
-
-    content = ""
-    if chatbot is None:
-        chatbot = [(msg, content)]
-    else:
-        chatbot.append((msg, content))
-    for resp in response_gen:
-        chatbot[-1] = (msg, resp.result)
-        yield chatbot
->>>>>>> 1af37d22
 
 
 def create_chat_tab() -> Dict[str, Any]:
