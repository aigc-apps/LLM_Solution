from typing import Dict, Any, List
import json
import gradio as gr
from pai_rag.app.web.rag_client import rag_client
from pai_rag.app.web.view_model import view_model
from pai_rag.app.web.ui_constants import (
    SIMPLE_PROMPTS,
    GENERAL_PROMPTS,
    EXTRACT_URL_PROMPTS,
    ACCURATE_CONTENT_PROMPTS,
)


current_session_id = None


def clear_history(chatbot):
    chatbot = []
    global current_session_id
    current_session_id = None
    return chatbot, 0


def respond(input_elements: List[Any]):
    global current_session_id

    update_dict = {}
    for element, value in input_elements.items():
        update_dict[element.elem_id] = value

    # empty input.
    if not update_dict["question"]:
        yield "", update_dict["chatbot"], 0

    view_model.update(update_dict)
    new_config = view_model.to_app_config()
    rag_client.reload_config(new_config)

    query_type = update_dict["query_type"]
    msg = update_dict["question"]
    chatbot = update_dict["chatbot"]
    is_streaming = update_dict["is_streaming"]

    if not update_dict["include_history"]:
        current_session_id = None

    if query_type == "LLM":
        response = rag_client.query_llm(
            text=msg, session_id=current_session_id, stream=is_streaming
        )
<<<<<<< HEAD
    elif query_type == "Retrieval":
        response = rag_client.query_vector(msg)
    else:
        response = rag_client.query(
            text=msg, session_id=current_session_id, stream=is_streaming
        )

    if update_dict["include_history"]:
        current_session_id = response.session_id
    else:
        current_session_id = None

    if query_type == "Retrieval":
        chatbot.append((msg, response.answer))
        yield "", chatbot, 0
    elif is_streaming:
        chatbot.append([msg, None])
        chatbot[-1][1] = ""
        for token in response.iter_lines(
            chunk_size=16, decode_unicode=True, delimiter="\0"
        ):
            print("is_streaming token ", token)
            chatbot[-1][1] += token
            yield "", chatbot, 0
    else:
        chatbot.append((msg, json.loads(response.text)["response"]))
        yield "", chatbot, 0
=======
        current_session_id = response.session_id
    elif query_type == "Retrieval":
        response = rag_client.query_vector(msg)
    else:
        response = rag_client.query(msg, session_id=current_session_id)
        current_session_id = response.session_id
    chatbot.append((msg, response.answer))
    return "", chatbot, 0
>>>>>>> ef7090b6


def create_chat_tab() -> Dict[str, Any]:
    with gr.Row():
        with gr.Column(scale=2):
            query_type = gr.Radio(
                ["Retrieval", "LLM", "RAG (Retrieval + LLM)"],
                label="\N{fire} Which query do you want to use?",
                elem_id="query_type",
                value="RAG (Retrieval + LLM)",
            )
            is_streaming = gr.Checkbox(
                label="Streaming Output",
                info="Streaming Output",
                elem_id="is_streaming",
                value=True,
            )

            with gr.Column(visible=True) as vs_col:
                vec_model_argument = gr.Accordion(
                    "Parameters of Vector Retrieval", open=False
                )

                with vec_model_argument:
                    similarity_top_k = gr.Slider(
                        minimum=0,
                        maximum=100,
                        step=1,
                        elem_id="similarity_top_k",
                        label="Top K (choose between 0 and 100)",
                    )
                    # similarity_cutoff = gr.Slider(minimum=0, maximum=1, step=0.01,elem_id="similarity_cutoff",value=view_model.similarity_cutoff, label="Similarity Distance Threshold (The more similar the vectors, the smaller the value.)")
                    rerank_model = gr.Radio(
                        [
                            "no-reranker",
                            "bge-reranker-base",
                            "bge-reranker-large",
                            "llm-reranker",
                        ],
                        label="Re-Rank Model (Note: It will take a long time to load the model when using it for the first time.)",
                        elem_id="rerank_model",
                    )
                    retrieval_mode = gr.Radio(
                        ["Embedding Only", "Keyword Only", "Hybrid"],
                        label="Retrieval Mode",
                        elem_id="retrieval_mode",
                    )
                vec_args = {
                    similarity_top_k,
                    # similarity_cutoff,
                    rerank_model,
                    retrieval_mode,
                }
            with gr.Column(visible=True) as llm_col:
                model_argument = gr.Accordion("Inference Parameters of LLM", open=False)
                with model_argument:
                    include_history = gr.Checkbox(
                        label="Chat history",
                        info="Query with chat history.",
                        elem_id="include_history",
                    )
                    llm_temp = gr.Slider(
                        minimum=0,
                        maximum=1,
                        step=0.001,
                        value=0.1,
                        elem_id="llm_temperature",
                        label="Temperature (choose between 0 and 1)",
                    )
                llm_args = {llm_temp, include_history}

            with gr.Column(visible=True) as lc_col:
                prm_type = gr.Radio(
                    [
                        "Simple",
                        "General",
                        "Extract URL",
                        "Accurate Content",
                        "Custom",
                    ],
                    label="\N{rocket} Please choose the prompt template type",
                    elem_id="prm_type",
                )
                text_qa_template = gr.Textbox(
                    label="prompt template",
                    placeholder="",
                    elem_id="text_qa_template",
                    lines=4,
                )

                def change_prompt_template(prm_type):
                    if prm_type == "Simple":
                        return {
                            text_qa_template: gr.update(
                                value=SIMPLE_PROMPTS, interactive=False
                            )
                        }
                    elif prm_type == "General":
                        return {
                            text_qa_template: gr.update(
                                value=GENERAL_PROMPTS, interactive=False
                            )
                        }
                    elif prm_type == "Extract URL":
                        return {
                            text_qa_template: gr.update(
                                value=EXTRACT_URL_PROMPTS, interactive=False
                            )
                        }
                    elif prm_type == "Accurate Content":
                        return {
                            text_qa_template: gr.update(
                                value=ACCURATE_CONTENT_PROMPTS,
                                interactive=False,
                            )
                        }
                    else:
                        return {text_qa_template: gr.update(value="", interactive=True)}

                prm_type.change(
                    fn=change_prompt_template,
                    inputs=prm_type,
                    outputs=[text_qa_template],
                )

            cur_tokens = gr.Textbox(
                label="\N{fire} Current total count of tokens", visible=False
            )

            def change_query_radio(query_type):
                global current_session_id
                current_session_id = None
                if query_type == "Retrieval":
                    return {
                        vs_col: gr.update(visible=True),
                        vec_model_argument: gr.update(open=True),
                        llm_col: gr.update(visible=False),
                        model_argument: gr.update(open=False),
                        lc_col: gr.update(visible=False),
                    }
                elif query_type == "LLM":
                    return {
                        vs_col: gr.update(visible=False),
                        vec_model_argument: gr.update(open=False),
                        llm_col: gr.update(visible=True),
                        model_argument: gr.update(open=True),
                        lc_col: gr.update(visible=False),
                    }
                elif query_type == "RAG (Retrieval + LLM)":
                    return {
                        vs_col: gr.update(visible=True),
                        vec_model_argument: gr.update(open=False),
                        llm_col: gr.update(visible=True),
                        model_argument: gr.update(open=False),
                        lc_col: gr.update(visible=True),
                    }

            query_type.change(
                fn=change_query_radio,
                inputs=query_type,
                outputs=[vs_col, vec_model_argument, llm_col, model_argument, lc_col],
            )

        with gr.Column(scale=8):
            chatbot = gr.Chatbot(height=500, elem_id="chatbot")
            question = gr.Textbox(label="Enter your question.", elem_id="question")
            with gr.Row():
                submitBtn = gr.Button("Submit", variant="primary")
                clearBtn = gr.Button("Clear History", variant="secondary")

        chat_args = (
            {text_qa_template, question, query_type, chatbot, is_streaming}
            .union(vec_args)
            .union(llm_args)
        )

        submitBtn.click(
            respond,
            chat_args,
            [question, chatbot, cur_tokens],
            api_name="respond",
        )
        question.submit(
            respond,
            chat_args,
            [question, chatbot, cur_tokens],
            api_name="respond",
        )
        clearBtn.click(clear_history, [chatbot], [chatbot, cur_tokens])
        return {
            similarity_top_k.elem_id: similarity_top_k,
            rerank_model.elem_id: rerank_model,
            retrieval_mode.elem_id: retrieval_mode,
            prm_type.elem_id: prm_type,
            text_qa_template.elem_id: text_qa_template,
        }<|MERGE_RESOLUTION|>--- conflicted
+++ resolved
@@ -1,5 +1,4 @@
 from typing import Dict, Any, List
-import json
 import gradio as gr
 from pai_rag.app.web.rag_client import rag_client
 from pai_rag.app.web.view_model import view_model
@@ -48,35 +47,6 @@
         response = rag_client.query_llm(
             text=msg, session_id=current_session_id, stream=is_streaming
         )
-<<<<<<< HEAD
-    elif query_type == "Retrieval":
-        response = rag_client.query_vector(msg)
-    else:
-        response = rag_client.query(
-            text=msg, session_id=current_session_id, stream=is_streaming
-        )
-
-    if update_dict["include_history"]:
-        current_session_id = response.session_id
-    else:
-        current_session_id = None
-
-    if query_type == "Retrieval":
-        chatbot.append((msg, response.answer))
-        yield "", chatbot, 0
-    elif is_streaming:
-        chatbot.append([msg, None])
-        chatbot[-1][1] = ""
-        for token in response.iter_lines(
-            chunk_size=16, decode_unicode=True, delimiter="\0"
-        ):
-            print("is_streaming token ", token)
-            chatbot[-1][1] += token
-            yield "", chatbot, 0
-    else:
-        chatbot.append((msg, json.loads(response.text)["response"]))
-        yield "", chatbot, 0
-=======
         current_session_id = response.session_id
     elif query_type == "Retrieval":
         response = rag_client.query_vector(msg)
@@ -85,7 +55,6 @@
         current_session_id = response.session_id
     chatbot.append((msg, response.answer))
     return "", chatbot, 0
->>>>>>> ef7090b6
 
 
 def create_chat_tab() -> Dict[str, Any]:
