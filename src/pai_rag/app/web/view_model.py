--- conflicted
+++ resolved
@@ -398,13 +398,8 @@
         )
         view_model.reranker_similarity_threshold = reranker_similarity_threshold
 
-<<<<<<< HEAD
         if reranker_type == "no-reranker":
             view_model.reranker_type = "no-reranker"
-=======
-        if reranker_type == "simple-weighted-reranker":
-            view_model.reranker_type = "simple-weighted-reranker"
->>>>>>> 19db02e4
 
         elif reranker_type == "model-based-reranker":
             view_model.reranker_type = "model-based-reranker"
