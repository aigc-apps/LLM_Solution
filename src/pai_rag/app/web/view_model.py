--- conflicted
+++ resolved
@@ -232,13 +232,9 @@
             view_model.postgresql_host = config["index"]["vector_store"]["host"]
             view_model.postgresql_port = config["index"]["vector_store"]["port"]
             view_model.postgresql_database = config["index"]["vector_store"]["database"]
-<<<<<<< HEAD
-            view_model.postgresql_table_name = config["index"]["vector_store"]["table_name"]
-=======
             view_model.postgresql_table_name = config["index"]["vector_store"][
                 "table_name"
             ]
->>>>>>> b37a44dd
             view_model.postgresql_username = config["index"]["vector_store"]["username"]
             view_model.postgresql_password = config["index"]["vector_store"]["password"]
 
