--- conflicted
+++ resolved
@@ -128,75 +128,27 @@
     @staticmethod
     def from_app_config(config: RagConfig):
         view_model = ViewModel()
-<<<<<<< HEAD
 
         # llm
         view_model.llm = config.llm.source.value
         if isinstance(config.llm, PaiEasLlmConfig):
-            view_model.llm_eas_model_name = config.llm.model_name
+            view_model.llm_eas_model_name = config.llm.model
             view_model.llm_eas_url = config.llm.endpoint
             view_model.llm_eas_token = config.llm.token
         else:
             view_model.llm_api_key = config.llm.api_key
-            view_model.llm_api_model_name = config.llm.model_name
-=======
-        view_model.embed_source = config["embedding"].get(
-            "source", view_model.embed_source
-        )
-        view_model.embed_model = config["embedding"].get(
-            "model", view_model.embed_model
-        )
-        view_model.embed_api_key = config["embedding"].get(
-            "api_key", view_model.embed_api_key
-        )
-        view_model.embed_batch_size = config["embedding"].get(
-            "embed_batch_size", view_model.embed_batch_size
-        )
-
-        view_model.llm = config["llm"].get("source", view_model.llm)
-        view_model.llm_eas_url = config["llm"].get("endpoint", view_model.llm_eas_url)
-        view_model.llm_eas_token = config["llm"].get("token", view_model.llm_eas_token)
-        view_model.llm_api_key = config["llm"].get("api_key", view_model.llm_api_key)
-        view_model.llm_temperature = config["llm"].get(
-            "temperature", view_model.llm_temperature
-        )
-        if view_model.llm.lower() == "paieas":
-            view_model.llm_eas_model_name = config["llm"].get(
-                "model", view_model.llm_eas_model_name
-            )
-        else:
-            view_model.llm_api_model_name = config["llm"].get(
-                "model", view_model.llm_api_model_name
-            )
->>>>>>> f8955b89
+            view_model.llm_api_model_name = config.llm.model
 
         view_model.use_mllm = config.synthesizer.use_multimodal_llm
 
-<<<<<<< HEAD
         view_model.mllm = config.multimodal_llm.source.value
         if isinstance(config.multimodal_llm, PaiEasLlmConfig):
             view_model.mllm_eas_url = config.multimodal_llm.endpoint
-            view_model.mllm_eas_model_name = config.multimodal_llm.model_name
+            view_model.mllm_eas_model_name = config.multimodal_llm.model
             view_model.mllm_eas_token = config.multimodal_llm.token
         else:
-            view_model.mllm_api_model_name = config.multimodal_llm.model_name
+            view_model.mllm_api_model_name = config.multimodal_llm.model
             view_model.mllm_api_key = config.multimodal_llm.api_key
-=======
-        if view_model.mllm.lower() == "paieas":
-            print(
-                "view_model.mllm_eas_model_name",
-                view_model.mllm_eas_model_name,
-                "2",
-                config["llm"]["multi_modal"]["model"],
-            )
-            view_model.mllm_eas_model_name = config["llm"]["multi_modal"].get(
-                "model", view_model.mllm_eas_model_name
-            )
-        else:
-            view_model.mllm_api_model_name = config["llm"]["multi_modal"].get(
-                "model", view_model.mllm_api_model_name
-            )
->>>>>>> f8955b89
 
         view_model.use_oss = (
             config.oss_store.bucket is not None and config.oss_store.bucket != ""
@@ -268,44 +220,24 @@
     def to_app_config(self):
         config = recursive_dict()
 
-<<<<<<< HEAD
-=======
-        config["embedding"]["source"] = self.embed_source
-        config["embedding"]["model"] = self.embed_model
-        config["embedding"]["api_key"] = self.embed_api_key
-        config["embedding"]["embed_batch_size"] = int(self.embed_batch_size)
-
->>>>>>> f8955b89
         config["llm"]["source"] = self.llm
         config["llm"]["endpoint"] = self.llm_eas_url
         config["llm"]["token"] = self.llm_eas_token
         config["llm"]["api_key"] = self.llm_api_key
         config["llm"]["temperature"] = self.llm_temperature
         if self.llm.lower() == "paieas":
-<<<<<<< HEAD
-            config["llm"]["model_name"] = self.llm_eas_model_name
-        else:
-            config["llm"]["model_name"] = self.llm_api_model_name
-=======
             config["llm"]["model"] = self.llm_eas_model_name
         else:
             config["llm"]["model"] = self.llm_api_model_name
->>>>>>> f8955b89
 
         config["multimodal_llm"]["source"] = self.mllm
         config["multimodal_llm"]["endpoint"] = self.mllm_eas_url
         config["multimodal_llm"]["token"] = self.mllm_eas_token
         config["multimodal_llm"]["api_key"] = self.mllm_api_key
         if self.mllm.lower() == "paieas":
-<<<<<<< HEAD
-            config["multimodal_llm"]["model_name"] = self.mllm_eas_model_name
-        else:
-            config["multimodal_llm"]["model_name"] = self.mllm_api_model_name
-=======
-            config["llm"]["multi_modal"]["model"] = self.mllm_eas_model_name
-        else:
-            config["llm"]["multi_modal"]["model"] = self.mllm_api_model_name
->>>>>>> f8955b89
+            config["multimodal_llm"]["model"] = self.mllm_eas_model_name
+        else:
+            config["multimodal_llm"]["model"] = self.mllm_api_model_name
 
         if os.getenv("OSS_ACCESS_KEY_ID") is None and self.oss_ak:
             os.environ["OSS_ACCESS_KEY_ID"] = self.oss_ak
