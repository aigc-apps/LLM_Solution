--- conflicted
+++ resolved
@@ -485,7 +485,6 @@
         # faiss
         settings["faiss_path"] = {"value": self.faiss_path}
 
-<<<<<<< HEAD
         # evaluation
         if self.vectordb_type == "FAISS":
             qa_dataset_path, qa_dataset_res = self.get_local_generated_qa_file()
@@ -498,10 +497,4 @@
                 "value": self.get_local_evaluation_result_file(type="response")
             }
 
-        return settings
-
-
-view_model = ViewModel()
-=======
-        return settings
->>>>>>> d779dd62
+        return settings