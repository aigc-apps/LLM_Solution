--- conflicted
+++ resolved
@@ -208,12 +208,6 @@
                 "name", view_model.llm_api_model_name
             )
 
-<<<<<<< HEAD
-        view_model.vectordb_type = (
-            config["index"]["vector_store"]
-            .get("type", view_model.vectordb_type)
-            .lower()
-=======
         view_model.use_mllm = config["llm"]["multi_modal"].get(
             "enable", view_model.use_mllm
         )
@@ -254,7 +248,6 @@
 
         view_model.vectordb_type = config["index"]["vector_store"].get(
             "type", view_model.vectordb_type
->>>>>>> dd9a1928
         )
         view_model.faiss_path = config["index"].get(
             "persist_path", view_model.faiss_path
