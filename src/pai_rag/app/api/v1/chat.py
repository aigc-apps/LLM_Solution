--- conflicted
+++ resolved
@@ -281,12 +281,8 @@
 
 @router_v1.post("/query/data_analysis")
 async def aquery_analysis(query: RagQuery):
-<<<<<<< HEAD
     # await rag_service.aload_db_info()
-    response = await rag_service.aquery_data_analysis(query)
-=======
-    response = await rag_service.aquery_analysis_v1(query)
->>>>>>> 2ec98f45
+    response = await rag_service.aquery_data_analysis_v1(query)
     if not query.stream:
         return response
     else:
