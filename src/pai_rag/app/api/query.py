from typing import Any
from fastapi import APIRouter, Body, BackgroundTasks
import uuid
from pai_rag.core.rag_service import rag_service
from pai_rag.app.api.models import (
    RagQuery,
    LlmQuery,
    RetrievalQuery,
    RagResponse,
    LlmResponse,
    DataInput,
)

router = APIRouter()


@router.post("/query")
async def aquery(query: RagQuery) -> RagResponse:
    return await rag_service.aquery(query)


@router.post("/query/llm")
async def aquery_llm(query: LlmQuery) -> LlmResponse:
    return await rag_service.aquery_llm(query)


@router.post("/query/retrieval")
async def aquery_retrieval(query: RetrievalQuery):
    return await rag_service.aquery_retrieval(query)


@router.post("/query/agent")
async def aquery_agent(query: LlmQuery) -> LlmResponse:
    return await rag_service.aquery_agent(query)


@router.patch("/config")
async def aupdate(new_config: Any = Body(None)):
    rag_service.reload(new_config)
    return {"msg": "Update RAG configuration successfully."}


@router.post("/upload_data")
async def load_data(input: DataInput, background_tasks: BackgroundTasks):
    task_id = uuid.uuid4().hex
    background_tasks.add_task(
        rag_service.add_knowledge_async,
        task_id=task_id,
        file_dir=input.file_path,
        enable_qa_extraction=input.enable_qa_extraction,
    )
<<<<<<< HEAD
    return {"msg": "Upload data successfully."}
=======
    return {"task_id": task_id}


@router.get("/get_upload_state")
def task_status(task_id: str):
    status = rag_service.get_task_status(task_id)
    return {"task_id": task_id, "status": status}
>>>>>>> ef7090b6


@router.post("/evaluate/response")
def evaluate_reponse():
    eval_results = rag_service.evaluate_reponse()
    return {"status": 200, "result": eval_results}


@router.post("/batch_evaluate/retrieval")
async def batch_retrieval_evaluate():
    df, eval_results = await rag_service.batch_evaluate_retrieval_and_response(
        type="retrieval"
    )
    return {"status": 200, "result": eval_results}


@router.post("/batch_evaluate/response")
async def batch_response_evaluate():
    df, eval_results = await rag_service.batch_evaluate_retrieval_and_response(
        type="response"
    )
    return {"status": 200, "result": eval_results}


@router.post("/batch_evaluate")
async def batch_evaluate():
    df, eval_results = await rag_service.batch_evaluate_retrieval_and_response(
        type="all"
    )
    return {"status": 200, "result": eval_results}<|MERGE_RESOLUTION|>--- conflicted
+++ resolved
@@ -49,9 +49,6 @@
         file_dir=input.file_path,
         enable_qa_extraction=input.enable_qa_extraction,
     )
-<<<<<<< HEAD
-    return {"msg": "Upload data successfully."}
-=======
     return {"task_id": task_id}
 
 
@@ -59,7 +56,6 @@
 def task_status(task_id: str):
     status = rag_service.get_task_status(task_id)
     return {"task_id": task_id, "status": status}
->>>>>>> ef7090b6
 
 
 @router.post("/evaluate/response")
