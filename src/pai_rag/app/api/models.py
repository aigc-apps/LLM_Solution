from pydantic import BaseModel
from typing import List, Dict


class RagQuery(BaseModel):
    question: str
    temperature: float | None = 0.1
    vector_topk: int | None = 3
    score_threshold: float | None = 0.5
    chat_history: List[Dict[str, str]] | None = None
<<<<<<< HEAD
    stream: bool | None = False
=======
    session_id: str | None = None
>>>>>>> ef7090b6


class LlmQuery(BaseModel):
    question: str
    temperature: float | None = 0.1
    chat_history: List[Dict[str, str]] | None = None
<<<<<<< HEAD
    stream: bool | None = False
=======
    session_id: str | None = None
>>>>>>> ef7090b6


class RetrievalQuery(BaseModel):
    question: str
    topk: int | None = 3
    score_threshold: float | None = 0.5


class RagResponse(BaseModel):
    answer: str
    session_id: str | None = None
    # TODO
    # context: List[str] | None = None


class LlmResponse(BaseModel):
    answer: str
    session_id: str | None = None


class ContextDoc(BaseModel):
    text: str
    score: float
    metadata: Dict


class RetrievalResponse(BaseModel):
    docs: List[ContextDoc]


class DataInput(BaseModel):
    file_path: str
    enable_qa_extraction: bool = False<|MERGE_RESOLUTION|>--- conflicted
+++ resolved
@@ -8,22 +8,16 @@
     vector_topk: int | None = 3
     score_threshold: float | None = 0.5
     chat_history: List[Dict[str, str]] | None = None
-<<<<<<< HEAD
     stream: bool | None = False
-=======
     session_id: str | None = None
->>>>>>> ef7090b6
 
 
 class LlmQuery(BaseModel):
     question: str
     temperature: float | None = 0.1
     chat_history: List[Dict[str, str]] | None = None
-<<<<<<< HEAD
     stream: bool | None = False
-=======
     session_id: str | None = None
->>>>>>> ef7090b6
 
 
 class RetrievalQuery(BaseModel):
