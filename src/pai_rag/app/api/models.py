from pydantic import BaseModel
from typing import List, Dict


class VectorDbConfig(BaseModel):
    faiss_path: str | None = None


class RagQuery(BaseModel):
    question: str
    temperature: float | None = 0.1
    chat_history: List[Dict[str, str]] | None = None
    session_id: str | None = None
    vector_db: VectorDbConfig | None = None
    stream: bool | None = False


class LlmQuery(BaseModel):
    question: str
    temperature: float | None = 0.1
    chat_history: List[Dict[str, str]] | None = None
    session_id: str | None = None
    stream: bool | None = False


class RetrievalQuery(BaseModel):
    question: str
    vector_db: VectorDbConfig | None = None


<<<<<<< HEAD
class RagResponse(BaseModel):
    answer: str | None = None
    session_id: str | None = None
    # TODO
    # context: List[str] | None = None


=======
>>>>>>> 1e7ba215
class LlmResponse(BaseModel):
    answer: str
    session_id: str | None = None


class ContextDoc(BaseModel):
    text: str
    score: float
    metadata: Dict


class RetrievalResponse(BaseModel):
    docs: List[ContextDoc]


class RagResponse(BaseModel):
    answer: str
    session_id: str | None = None
    docs: List[ContextDoc] | None = None
    new_query: str | None = None


class DataInput(BaseModel):
    file_path: str
    enable_qa_extraction: bool = False<|MERGE_RESOLUTION|>--- conflicted
+++ resolved
@@ -28,16 +28,6 @@
     vector_db: VectorDbConfig | None = None
 
 
-<<<<<<< HEAD
-class RagResponse(BaseModel):
-    answer: str | None = None
-    session_id: str | None = None
-    # TODO
-    # context: List[str] | None = None
-
-
-=======
->>>>>>> 1e7ba215
 class LlmResponse(BaseModel):
     answer: str
     session_id: str | None = None
