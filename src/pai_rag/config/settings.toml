dynaconf_merge = true

[rag]
name = "pai_rag"
version = "0.1.1"

[rag.agent]
type = "react"

[rag.chat_engine]
type = "CondenseQuestionChatEngine"

[rag.chat_store]
type = "Local" # [Local, Aliyun-Redis]
host = "Aliyun-Redis host"
password = "Aliyun-Redis user:pwd"
persist_path = "localdata/storage"

[rag.data_reader]
type = "SimpleDirectoryReader"

[rag.embedding]
<<<<<<< HEAD
source = "DashScope"
embed_batch_size = 10
=======
source = "HuggingFace"
model_name = "bge-small-zh-v1.5"
>>>>>>> 1354a87e

[rag.evaluation]
retrieval = ["mrr", "hit_rate"]
response_label = true
response = ["Faithfulness", "Answer Relevancy", "Guideline Adherence", "Correctness", "Semantic Similarity"]

[rag.index]
persist_path = "localdata/storage"
vector_store.type = "FAISS"

[rag.llm]
source = "PaiEas"
endpoint = ""
token = ""

[rag.llm_chat_engine]
type = "SimpleChatEngine"

[rag.node_parser]
type = "Sentence"
chunk_size = 500
chunk_overlap = 10

[rag.postprocessor]
rerank_model = "no-reranker" # [no-reranker, bge-reranker-base, bge-reranker-large, llm-reranker]
top_n = 2

[rag.query_engine]
type = "RetrieverQueryEngine"

[rag.retriever]
similarity_top_k = 3
retrieval_mode = "hybrid" # [hybrid, embedding, keyword, router]
BM25_weight = 0.5
vector_weight = 0.5
fusion_mode = "reciprocal_rerank" # [simple, reciprocal_rerank, dist_based_score, relative_score]
query_rewrite_n = 1 # set to 1 to disable query generation

[rag.synthesizer]
type = "SimpleSummarize"
text_qa_template = "参考内容信息如下\n---------------------\n{context_str}\n---------------------根据提供内容而非其他知识回答问题.\n问题: {query_str}\n答案: \n"

[rag.tool]
type = ["calculator"]<|MERGE_RESOLUTION|>--- conflicted
+++ resolved
@@ -20,13 +20,9 @@
 type = "SimpleDirectoryReader"
 
 [rag.embedding]
-<<<<<<< HEAD
-source = "DashScope"
-embed_batch_size = 10
-=======
 source = "HuggingFace"
 model_name = "bge-small-zh-v1.5"
->>>>>>> 1354a87e
+embed_batch_size = 10
 
 [rag.evaluation]
 retrieval = ["mrr", "hit_rate"]
