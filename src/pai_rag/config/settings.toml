--- conflicted
+++ resolved
@@ -50,15 +50,13 @@
 [rag.llm_chat_engine]
 type = "SimpleChatEngine"
 
-<<<<<<< HEAD
+[rag.multi_modal_llm]
+source = ""
+
 [rag.node_enhancement]
 tree_depth = 3
 max_clusters = 52
 proba_threshold = 0.10
-=======
-[rag.multi_modal_llm]
-source = ""
->>>>>>> 18e001f8
 
 [rag.node_parser]
 type = "Sentence"
