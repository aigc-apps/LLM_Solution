--- conflicted
+++ resolved
@@ -1,52 +1,42 @@
 experiment:
   # [text dataset][pai-eval]
-  - name: "exp1"
+  - name: "text_exp1"
     eval_data_path: "example_data/eval_docs_text"
-    eval_modal_llm:
+    rag_setting_file: "src/pai_rag/config/evaluation/settings_eval_for_text.toml"
+    eval_model_llm:
       source: "dashscope"
       model: "qwen-max"
       max_tokens: 1024
-    rag_setting_file: "src/pai_rag/config/evaluation/settings_eval_for_text.toml"
     use_pai_eval: true
-  # [multi-modal dataset]
-  - name: "exp2"
-<<<<<<< HEAD
-    eval_data_path: "example_data/eval_docs_image"
-    eval_model_source: "Dashscope"
-    eval_model_name: "qwen-vl-max"
-=======
-    eval_data_path: "example_data/eval_docs_text"
-    eval_modal_llm:
+  # [custom text dataset][crag]
+  - name: "text_exp2"
+    dataset: "crag"
+    eval_data_path: "example_data/eval_docs_crag_small"
+    rag_setting_file: "src/pai_rag/config/evaluation/settings_eval_for_crag_text.toml"
+    eval_model_llm:
       source: "dashscope"
       model: "qwen-max"
       max_tokens: 1024
->>>>>>> e1c43185
+  # [multi-modal dataset]
+  - name: "multi_modal_exp1"
+    eval_data_path: "example_data/eval_docs_image"
     rag_setting_file: "src/pai_rag/config/evaluation/settings_eval_for_image.toml"
+    eval_model_llm:
+      source: "dashscope"
+      model: "qwen-vl-max"
+      max_tokens: 1024
     tested_multimodal_llm:
       source: "dashscope"
       model: "qwen-vl-max"
       max_tokens: 1024
-  # [custom text dataset][crag]
-  - name: "exp3"
-<<<<<<< HEAD
-    dataset: "crag"
-    eval_data_path: "example_data/eval_docs_crag_small"
-    eval_model_source: "Dashscope"
-    eval_model_name: "qwen-max"
-    rag_setting_file: "src/pai_rag/config/evaluation/settings_eval_for_crag_text.toml"
   # [custom multi-modal dataset]
-  - name: "exp4"
-    qca_dataset_path: "data/eval_dataset/multimodal_eval_dataset_zh.json"
-    eval_model_source: "Dashscope"
-    eval_model_name: "qwen-vl-max"
-=======
-    qca_dataset_path: "data/eval_dataset/multimodal_eval_dataset_zh_example.json"
-    eval_modal_llm:
+  - name: "multi_modal_exp2"
+    qca_dataset_path: "example_data/eval_docs_image_example/multimodal_eval_dataset_zh_example.json"
+    rag_setting_file: "src/pai_rag/config/evaluation/settings_eval_for_image.toml"
+    eval_model_llm:
       source: "dashscope"
-      model: "qwen-max"
+      model: "qwen-vl-max"
       max_tokens: 1024
->>>>>>> e1c43185
-    rag_setting_file: "src/pai_rag/config/evaluation/settings_eval_for_image.toml"
     tested_multimodal_llm:
       source: "dashscope"
       model: "qwen-vl-max"
