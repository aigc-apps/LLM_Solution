--- conflicted
+++ resolved
@@ -204,14 +204,6 @@
     retrieval_strategy: AsyncRetrievalStrategy
 
     _local_storage = PrivateAttr()
-<<<<<<< HEAD
-    _es_url = PrivateAttr()
-    _es_cloud_id = PrivateAttr()
-    _es_api_key = PrivateAttr()
-    _es_user = PrivateAttr()
-    _es_password = PrivateAttr()
-=======
->>>>>>> 6566427c
 
     def __init__(
         self,
@@ -232,15 +224,6 @@
         nest_asyncio.apply()
 
         self._local_storage = threading.local()
-<<<<<<< HEAD
-
-        self._es_url = es_url
-        self._es_cloud_id = es_cloud_id
-        self._es_api_key = es_api_key
-        self._es_user = es_user
-        self._es_password = es_password
-=======
->>>>>>> 6566427c
 
         if retrieval_strategy is None:
             retrieval_strategy = AsyncDenseVectorStrategy(
@@ -274,19 +257,11 @@
 
         if not hasattr(self._local_storage, "es_client"):
             self._local_storage.es_client = get_elasticsearch_client(
-<<<<<<< HEAD
-                url=self._es_url,
-                cloud_id=self._es_cloud_id,
-                api_key=self._es_api_key,
-                username=self._es_user,
-                password=self._es_password,
-=======
                 url=self.es_url,
                 cloud_id=self.es_cloud_id,
                 api_key=self.es_api_key,
                 username=self.es_user,
                 password=self.es_password,
->>>>>>> 6566427c
             )
         return self._local_storage.es_client
 
