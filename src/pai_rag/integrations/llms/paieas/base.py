--- conflicted
+++ resolved
@@ -23,10 +23,6 @@
 import json
 import requests
 import httpx
-<<<<<<< HEAD
-
-=======
->>>>>>> 9e68ac65
 
 DEFAULT_EAS_MODEL_NAME = "pai-eas-custom-llm"
 DEFAULT_EAS_MAX_NEW_TOKENS = 512
@@ -127,11 +123,7 @@
     async def achat(
         self, messages: Sequence[ChatMessage], **kwargs: Any
     ) -> ChatResponse:
-<<<<<<< HEAD
-        chat_fn = acompletion_to_chat_decorator(self.acomplete)
-=======
         chat_fn = acompletion_to_chat_decorator(self.complete)
->>>>>>> 9e68ac65
         return await chat_fn(messages, **kwargs)
 
     @llm_completion_callback()
