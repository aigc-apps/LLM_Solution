--- conflicted
+++ resolved
@@ -44,11 +44,7 @@
 
 class HuggingFaceEmbeddingConfig(PaiBaseEmbeddingConfig):
     source: Literal[SupportedEmbedType.huggingface] = SupportedEmbedType.huggingface
-<<<<<<< HEAD
-    model_name: str | None = DEFAULT_HF_EMBED_MODEL
-=======
-    model: str | None = "bge-large-zh-v1.5"
->>>>>>> f8955b89
+    model: str | None = DEFAULT_HF_EMBED_MODEL
 
 
 class CnClipEmbeddingConfig(PaiBaseEmbeddingConfig):
