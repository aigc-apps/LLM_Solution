"""
Modification based on llama-index SQL Retriever,
 - add score=1.0 to NodeWithScore to be compatible with my_retriever_query_engine
 - add logger for Predicted SQL query & SQL query result for synthesize
 - constrain LIMIT on the generated SQL query
 - constrain time on run_query
 - modify DefaultSQLParser
"""

import logging
import re
import signal
from abc import ABC, abstractmethod
from enum import Enum
from typing import Any, Callable, Dict, List, Optional, Tuple, Union, cast

from llama_index.core.base.base_retriever import BaseRetriever
from llama_index.core.base.embeddings.base import BaseEmbedding
from llama_index.core.callbacks.base import CallbackManager
from llama_index.core.instrumentation import DispatcherSpanMixin
from llama_index.core.llms.llm import LLM
from llama_index.core.objects.base import ObjectRetriever
from llama_index.core.objects.table_node_mapping import SQLTableSchema
from llama_index.core.prompts import BasePromptTemplate
from llama_index.core.prompts.default_prompts import (
    DEFAULT_TEXT_TO_SQL_PROMPT,
)
from llama_index.core.prompts.mixin import (
    PromptDictType,
    PromptMixin,
    PromptMixinType,
)
from llama_index.core.schema import NodeWithScore, QueryBundle, QueryType, TextNode
from llama_index.core.service_context import ServiceContext
from llama_index.core.settings import (
    Settings,
    callback_manager_from_settings_or_context,
    embed_model_from_settings_or_context,
    llm_from_settings_or_context,
)
from llama_index.core.utilities.sql_wrapper import SQLDatabase
from sqlalchemy import Table

logger = logging.getLogger(__name__)


def timeout_handler():
    raise TimeoutError("Query timed out")


class MySQLRetriever(BaseRetriever):
    """SQL Retriever.

    Retrieves via raw SQL statements.

    Args:
        sql_database (SQLDatabase): SQL database.
        return_raw (bool): Whether to return raw results or format results.
            Defaults to True.

    """

    def __init__(
        self,
        sql_database: SQLDatabase,
        return_raw: bool = True,
        callback_manager: Optional[CallbackManager] = None,
        **kwargs: Any,
    ) -> None:
        """Initialize params."""
        self._sql_database = sql_database
        self._return_raw = return_raw
        super().__init__(callback_manager)

    def _format_node_results(
        self, results: List[List[Any]], col_keys: List[str]
    ) -> List[NodeWithScore]:
        """Format node results."""
        nodes = []
        for result in results:
            # associate column keys with result tuple
            metadata = dict(zip(col_keys, result))
            # NOTE: leave text field blank for now
            text_node = TextNode(
                text="",
                metadata=metadata,
            )
            nodes.append(NodeWithScore(node=text_node, score=1.0))
        return nodes

    def _limit_check(self, sql_query: str, max_limit=100):
        limit_pattern = r"\bLIMIT\s+(\d+)(?:\s+OFFSET\s+\d+)?\b"
        match = re.search(limit_pattern, sql_query, re.IGNORECASE)

        if match:
            limit_value = int(match.group(1))
            if limit_value > max_limit:
                new_sql_query = re.sub(
                    limit_pattern,
                    f"LIMIT {max_limit}",
                    sql_query,
                    count=1,
                    flags=re.IGNORECASE,
                )
                return new_sql_query
            else:
                return sql_query
        else:
            raise ValueError("check sql query and regular expression")

    def retrieve_with_metadata(
        self, str_or_query_bundle: QueryType
    ) -> Tuple[List[NodeWithScore], Dict]:
        """Retrieve with metadata."""
        if isinstance(str_or_query_bundle, str):
            query_bundle = QueryBundle(str_or_query_bundle)
        else:
            query_bundle = str_or_query_bundle

        # constrain LIMIT in sql_query
        if ("INSERT" in query_bundle.query_str) or ("CREATE" in query_bundle.query_str):
            raise ValueError("ONLY QUERY ALLOWED")
        if "limit" not in query_bundle.query_str.lower():
            query_bundle.query_str = query_bundle.query_str + " limit 100"
        else:
            query_bundle.query_str = self._limit_check(query_bundle.query_str)
        logger.info(f"Limited SQL query: {query_bundle.query_str}")

        # set timeout to 10s
        signal.signal(signal.SIGALRM, timeout_handler)
        signal.alarm(10)  # start
        try:
            raw_response_str, metadata = self._sql_database.run_sql(
                query_bundle.query_str
            )
        except (TimeoutError, NotImplementedError) as error:
            logger.info("Invalid SQL or SQL Query Timed Out (>10s)")
            raise error
            # raw_response_str = "Invalid SQL or SQL Query Timed Out (>10s)"
            # metadata = {"result": {e}, "col_keys": []}
        finally:
            signal.alarm(0)  # cancel

        if self._return_raw:
            return [
                NodeWithScore(
                    node=TextNode(
                        text=raw_response_str,
                        metadata={
                            "query_code_instruction": query_bundle.query_str,
                            "query_output": str(metadata["result"]),
                            "col_keys": metadata["col_keys"],
                        },
                        excluded_embed_metadata_keys=[
                            "query_code_instruction",
                            "query_output",
                            "col_keys",
                        ],
                        excluded_llm_metadata_keys=[
                            "query_code_instruction",
                            "query_output",
                            "col_keys",
                        ],
                    ),
                    score=1.0,
                ),
            ], metadata
        else:
            # return formatted
            results = metadata["result"]
            col_keys = metadata["col_keys"]
            return self._format_node_results(results, col_keys), metadata

    async def aretrieve_with_metadata(
        self, str_or_query_bundle: QueryType
    ) -> Tuple[List[NodeWithScore], Dict]:
        return self.retrieve_with_metadata(str_or_query_bundle)

    def _retrieve(self, query_bundle: QueryBundle) -> List[NodeWithScore]:
        """Retrieve nodes given query."""
        retrieved_nodes, _ = self.retrieve_with_metadata(query_bundle)
        return retrieved_nodes


class SQLParserMode(str, Enum):
    """SQL Parser Mode."""

    DEFAULT = "default"
    PGVECTOR = "pgvector"


class BaseSQLParser(DispatcherSpanMixin, ABC):
    """Base SQL Parser."""

    @abstractmethod
    def parse_response_to_sql(self, response: str, query_bundle: QueryBundle) -> str:
        """Parse response to SQL."""


class DefaultSQLParser(BaseSQLParser):
    """Default SQL Parser."""

    def parse_response_to_sql(self, response: str, query_bundle: QueryBundle) -> str:
        """Parse response to SQL."""
        sql_query_start = response.find("SQLQuery:")
        if sql_query_start != -1:
            response = response[sql_query_start:]
            # TODO: move to removeprefix after Python 3.9+
            if response.startswith("SQLQuery:"):
                response = response[len("SQLQuery:") :]
        sql_result_start = response.find("SQLResult:")
        if sql_result_start != -1:
            response = response[:sql_result_start]
        return response.strip().strip("```").strip().strip(";").strip()


class MyNLSQLRetriever(BaseRetriever, PromptMixin):
    """Text-to-SQL Retriever.

    Retrieves via text.

    Args:
        sql_database (SQLDatabase): SQL database.
        text_to_sql_prompt (BasePromptTemplate): Prompt template for text-to-sql.
            Defaults to DEFAULT_TEXT_TO_SQL_PROMPT.
        context_query_kwargs (dict): Mapping from table name to context query.
            Defaults to None.
        tables (Union[List[str], List[Table]]): List of table names or Table objects.
        table_retriever (ObjectRetriever[SQLTableSchema]): Object retriever for
            SQLTableSchema objects. Defaults to None.
        context_str_prefix (str): Prefix for context string. Defaults to None.
        service_context (ServiceContext): Service context. Defaults to None.
        return_raw (bool): Whether to return plain-text dump of SQL results, or parsed into Nodes.
        handle_sql_errors (bool): Whether to handle SQL errors. Defaults to True.
        sql_only (bool) : Whether to get only sql and not the sql query result.
            Default to False.
        llm (Optional[LLM]): Language model to use.

    """

    def __init__(
        self,
        sql_database: SQLDatabase,
        text_to_sql_prompt: Optional[BasePromptTemplate] = None,
        context_query_kwargs: Optional[dict] = None,
        tables: Optional[Union[List[str], List[Table]]] = None,
        table_retriever: Optional[ObjectRetriever[SQLTableSchema]] = None,
        context_str_prefix: Optional[str] = None,
        sql_parser_mode: SQLParserMode = SQLParserMode.DEFAULT,
        llm: Optional[LLM] = None,
        embed_model: Optional[BaseEmbedding] = None,
        service_context: Optional[ServiceContext] = None,
        return_raw: bool = True,
        handle_sql_errors: bool = True,
        sql_only: bool = False,
        callback_manager: Optional[CallbackManager] = None,
        verbose: bool = False,
        **kwargs: Any,
    ) -> None:
        """Initialize params."""
        self._sql_retriever = MySQLRetriever(sql_database, return_raw=return_raw)
        self._sql_database = sql_database
        self._get_tables = self._load_get_tables_fn(
            sql_database, tables, context_query_kwargs, table_retriever
        )
        self._tables = tables
        self._context_str_prefix = context_str_prefix
        self._llm = llm or llm_from_settings_or_context(Settings, service_context)
        self._text_to_sql_prompt = text_to_sql_prompt or DEFAULT_TEXT_TO_SQL_PROMPT
        self._sql_parser_mode = sql_parser_mode

        embed_model = embed_model or embed_model_from_settings_or_context(
            Settings, service_context
        )
        self._sql_parser = self._load_sql_parser(sql_parser_mode, embed_model)
        self._handle_sql_errors = handle_sql_errors
        self._sql_only = sql_only
        self._verbose = verbose
        super().__init__(
            callback_manager=callback_manager
            or callback_manager_from_settings_or_context(Settings, service_context)
        )

    def _get_prompts(self) -> Dict[str, Any]:
        """Get prompts."""
        return {
            "text_to_sql_prompt": self._text_to_sql_prompt,
        }

    def _update_prompts(self, prompts: PromptDictType) -> None:
        """Update prompts."""
        if "text_to_sql_prompt" in prompts:
            self._text_to_sql_prompt = prompts["text_to_sql_prompt"]

    def _get_prompt_modules(self) -> PromptMixinType:
        """Get prompt modules."""
        return {}

    def _load_sql_parser(
        self, sql_parser_mode: SQLParserMode, embed_model: BaseEmbedding
    ) -> BaseSQLParser:
        """Load SQL parser."""
        if sql_parser_mode == SQLParserMode.DEFAULT:
            return DefaultSQLParser()
        else:
            raise ValueError(f"Unknown SQL parser mode: {sql_parser_mode}")

    def _load_get_tables_fn(
        self,
        sql_database: SQLDatabase,
        tables: Optional[Union[List[str], List[Table]]] = None,
        context_query_kwargs: Optional[dict] = None,
        table_retriever: Optional[ObjectRetriever[SQLTableSchema]] = None,
    ) -> Callable[[str], List[SQLTableSchema]]:
        """Load get_tables function."""
        context_query_kwargs = context_query_kwargs or {}
        if table_retriever is not None:
            return lambda query_str: cast(Any, table_retriever).retrieve(query_str)
        else:
            if tables is not None:
                table_names: List[str] = [
                    t.name if isinstance(t, Table) else t for t in tables
                ]
            else:
                table_names = list(sql_database.get_usable_table_names())
            context_strs = [context_query_kwargs.get(t, None) for t in table_names]
            table_schemas = [
                SQLTableSchema(table_name=t, context_str=c)
                for t, c in zip(table_names, context_strs)
            ]
            return lambda _: table_schemas

    def retrieve_with_metadata(
        self, str_or_query_bundle: QueryType
    ) -> Tuple[List[NodeWithScore], Dict]:
        """Retrieve with metadata."""
        if isinstance(str_or_query_bundle, str):
            query_bundle = QueryBundle(str_or_query_bundle)
        else:
            query_bundle = str_or_query_bundle
        table_desc_str = self._get_table_context(query_bundle)
        logger.info(f"> Table desc str: {table_desc_str}\n")

        response_str = self._llm.predict(
            self._text_to_sql_prompt,
            query_str=query_bundle.query_str,
            schema=table_desc_str,
            dialect=self._sql_database.dialect,
        )

        sql_query_str = self._sql_parser.parse_response_to_sql(
            response_str, query_bundle
        )
        # assume that it's a valid SQL query
        logger.info(f"> Predicted SQL query: {sql_query_str}\n")

        if self._sql_only:
            sql_only_node = TextNode(text=f"{sql_query_str}")
            retrieved_nodes = [NodeWithScore(node=sql_only_node, score=1.0)]
            metadata = {"result": sql_query_str}
        else:
            try:
                (
                    retrieved_nodes,
                    metadata,
                ) = self._sql_retriever.retrieve_with_metadata(sql_query_str)
                retrieved_nodes[0].metadata["invalid_flag"] = 0
                logger.info(
                    f"> SQL query result: {retrieved_nodes[0].metadata['query_output']}\n"
                )
                # 如果生成的sql语句执行后无结果，待bad case补充
                # if retrieved_nodes[0].metadata["query_output"] == "":

                #     new_sql_query_str = self._sql_query_modification(sql_query_str)
                #     (
                #         retrieved_nodes,
                #         metadata,
                #     ) = self._sql_retriever.retrieve_with_metadata(new_sql_query_str)
                #     logger.info(
                #         f"> Whole SQL query result: {retrieved_nodes[0].metadata['query_output']}\n"
                #     )
            except BaseException as e:
                # if handle_sql_errors is True, then return error message
                if self._handle_sql_errors:
                    logger.info(f"async error info: {e}\n")

                new_sql_query_str = self._sql_query_modification(sql_query_str)
                (
                    retrieved_nodes,
                    metadata,
                ) = self._sql_retriever.retrieve_with_metadata(new_sql_query_str)
                retrieved_nodes[0].metadata["invalid_flag"] = 1
                retrieved_nodes[0].metadata[
                    "generated_query_code_instruction"
                ] = sql_query_str
                logger.info(
                    f"> Whole SQL query result: {retrieved_nodes[0].metadata['query_output']}\n"
                )
                # err_node = TextNode(text=f"Error: {e!s}")
                # logger.info(f"async error_node info: {err_node}\n")
                # retrieved_nodes = [NodeWithScore(node=err_node, score=1.0)]
                # metadata = {}
                # else:
                #     raise

            # add query_tables into metadata
            query_tables = self._get_table_from_sql(self._tables, sql_query_str)
            retrieved_nodes[0].metadata["query_tables"] = query_tables

        return retrieved_nodes, {"sql_query": sql_query_str, **metadata}

    async def aretrieve_with_metadata(
        self, str_or_query_bundle: QueryType
    ) -> Tuple[List[NodeWithScore], Dict]:
        """Async retrieve with metadata."""
        if isinstance(str_or_query_bundle, str):
            query_bundle = QueryBundle(str_or_query_bundle)
        else:
            query_bundle = str_or_query_bundle
        table_desc_str = self._get_table_context(query_bundle)
        logger.info(f"> Table desc str: {table_desc_str}\n")

        response_str = await self._llm.apredict(
            self._text_to_sql_prompt,
            query_str=query_bundle.query_str,
            schema=table_desc_str,
            dialect=self._sql_database.dialect,
        )

        sql_query_str = self._sql_parser.parse_response_to_sql(
            response_str, query_bundle
        )
        # assume that it's a valid SQL query
        logger.info(f"> Predicted SQL query: {sql_query_str}\n")

        if self._sql_only:
            sql_only_node = TextNode(text=f"{sql_query_str}")
            retrieved_nodes = [NodeWithScore(node=sql_only_node, score=1.0)]
            metadata: Dict[str, Any] = {}
        else:
            try:
                (
                    retrieved_nodes,
                    metadata,
                ) = await self._sql_retriever.aretrieve_with_metadata(sql_query_str)
                retrieved_nodes[0].metadata["invalid_flag"] = 0
                logger.info(
                    f"> SQL query result: {retrieved_nodes[0].metadata['query_output']}\n"
                )
                # if retrieved_nodes[0].metadata["query_output"] == "":
                #     new_sql_query_str = self._sql_query_modification(sql_query_str)
                #     (
                #         retrieved_nodes,
                #         metadata,
                #     ) = await self._sql_retriever.aretrieve_with_metadata(
                #         new_sql_query_str
                #     )
                #     logger.info(
                #         f"> Whole SQL query result: {retrieved_nodes[0].metadata['query_output']}\n"
                #     )

            except BaseException as e:
                # if handle_sql_errors is True, then return error message
                if self._handle_sql_errors:
                    logger.info(f"async error info: {e}\n")

                new_sql_query_str = self._sql_query_modification(sql_query_str)
<<<<<<< HEAD

                # 如果找到table，生成新的sql_query
                if new_sql_query_str != sql_query_str:
                    (
                        retrieved_nodes,
                        metadata,
                    ) = await self._sql_retriever.aretrieve_with_metadata(
                        new_sql_query_str
                    )
                    retrieved_nodes[0].metadata["invalid_flag"] = 1
                    retrieved_nodes[0].metadata[
                        "generated_query_code_instruction"
                    ] = sql_query_str
                    logger.info(
                        f"> Whole SQL query result: {retrieved_nodes[0].metadata['query_output']}\n"
                    )
                # 没有找到table，新旧sql_query一样，不再通过_sql_retriever执行，直接retrieved_nodes
                else:
                    logger.info(f"[{new_sql_query_str}] is not even a SQL")
                    retrieved_nodes = [
                        NodeWithScore(
                            node=TextNode(
                                text=new_sql_query_str,
                                metadata={
                                    "query_code_instruction": new_sql_query_str,
                                    "generated_query_code_instruction": sql_query_str,
                                    "query_output": "",
                                    "invalid_flag": 1,
                                },
                            ),
                            score=1.0,
                        ),
                    ]
                    metadata = {}
=======
                (
                    retrieved_nodes,
                    metadata,
                ) = await self._sql_retriever.aretrieve_with_metadata(new_sql_query_str)
                retrieved_nodes[0].metadata["invalid_flag"] = 1
                retrieved_nodes[0].metadata[
                    "generated_query_code_instruction"
                ] = sql_query_str
                logger.info(
                    f"> Whole SQL query result: {retrieved_nodes[0].metadata['query_output']}\n"
                )
>>>>>>> 22e5fc88
                # err_node = TextNode(text=f"Error: {e!s}")
                # logger.info(f"async error_node info: {err_node}\n")
                # retrieved_nodes = [NodeWithScore(node=err_node, score=1.0)]
                # metadata = {}
                # else:
                #     raise
            # add query_tables into metadata
            query_tables = self._get_table_from_sql(self._tables, sql_query_str)
            retrieved_nodes[0].metadata["query_tables"] = query_tables

        return retrieved_nodes, {"sql_query": sql_query_str, **metadata}

    def _get_table_from_sql(self, table_list: list, sql_query: str) -> list:
        table_collection = list()
        for table in table_list:
            if table.lower() in sql_query.lower():
                table_collection.append(table)
        return table_collection

    def _sql_query_modification(self, sql_query_str):
        table_pattern = r"FROM\s+(\w+)"
        match = re.search(table_pattern, sql_query_str, re.IGNORECASE | re.DOTALL)
        if match:
            first_table = match.group(1)
            new_sql_query_str = f"SELECT * FROM {first_table}"
            logger.info(f"use the whole table {first_table} instead if possible")
        else:
            # raise ValueError("No table is matched")
            new_sql_query_str = sql_query_str
            logger.info("No table is matched")

        return new_sql_query_str

    def _retrieve(self, query_bundle: QueryBundle) -> List[NodeWithScore]:
        """Retrieve nodes given query."""
        retrieved_nodes, _ = self.retrieve_with_metadata(query_bundle)
        return retrieved_nodes

    async def _aretrieve(self, query_bundle: QueryBundle) -> List[NodeWithScore]:
        """Async retrieve nodes given query."""
        retrieved_nodes, _ = await self.aretrieve_with_metadata(query_bundle)
        return retrieved_nodes

    def _get_table_context(self, query_bundle: QueryBundle) -> str:
        """Get table context.

        Get tables schema + optional context as a single string.

        """
        table_schema_objs = self._get_tables(query_bundle.query_str)
        context_strs = []
        if self._context_str_prefix is not None:
            context_strs = [self._context_str_prefix]

        for table_schema_obj in table_schema_objs:
            table_info = self._sql_database.get_single_table_info(
                table_schema_obj.table_name
            )

            if table_schema_obj.context_str:
                table_opt_context = " The table description is: "
                table_opt_context += table_schema_obj.context_str
                table_info += table_opt_context

            context_strs.append(table_info)

        return "\n\n".join(context_strs)<|MERGE_RESOLUTION|>--- conflicted
+++ resolved
@@ -127,6 +127,7 @@
         logger.info(f"Limited SQL query: {query_bundle.query_str}")
 
         # set timeout to 10s
+        # set timeout to 10s
         signal.signal(signal.SIGALRM, timeout_handler)
         signal.alarm(10)  # start
         try:
@@ -264,6 +265,7 @@
             sql_database, tables, context_query_kwargs, table_retriever
         )
         self._tables = tables
+        self._tables = tables
         self._context_str_prefix = context_str_prefix
         self._llm = llm or llm_from_settings_or_context(Settings, service_context)
         self._text_to_sql_prompt = text_to_sql_prompt or DEFAULT_TEXT_TO_SQL_PROMPT
@@ -365,9 +367,21 @@
                     metadata,
                 ) = self._sql_retriever.retrieve_with_metadata(sql_query_str)
                 retrieved_nodes[0].metadata["invalid_flag"] = 0
+                retrieved_nodes[0].metadata["invalid_flag"] = 0
                 logger.info(
                     f"> SQL query result: {retrieved_nodes[0].metadata['query_output']}\n"
                 )
+                # 如果生成的sql语句执行后无结果，待bad case补充
+                # if retrieved_nodes[0].metadata["query_output"] == "":
+
+                #     new_sql_query_str = self._sql_query_modification(sql_query_str)
+                #     (
+                #         retrieved_nodes,
+                #         metadata,
+                #     ) = self._sql_retriever.retrieve_with_metadata(new_sql_query_str)
+                #     logger.info(
+                #         f"> Whole SQL query result: {retrieved_nodes[0].metadata['query_output']}\n"
+                #     )
                 # 如果生成的sql语句执行后无结果，待bad case补充
                 # if retrieved_nodes[0].metadata["query_output"] == "":
 
@@ -389,6 +403,10 @@
                     retrieved_nodes,
                     metadata,
                 ) = self._sql_retriever.retrieve_with_metadata(new_sql_query_str)
+                retrieved_nodes[0].metadata["invalid_flag"] = 1
+                retrieved_nodes[0].metadata[
+                    "generated_query_code_instruction"
+                ] = sql_query_str
                 retrieved_nodes[0].metadata["invalid_flag"] = 1
                 retrieved_nodes[0].metadata[
                     "generated_query_code_instruction"
@@ -407,6 +425,10 @@
             query_tables = self._get_table_from_sql(self._tables, sql_query_str)
             retrieved_nodes[0].metadata["query_tables"] = query_tables
 
+            # add query_tables into metadata
+            query_tables = self._get_table_from_sql(self._tables, sql_query_str)
+            retrieved_nodes[0].metadata["query_tables"] = query_tables
+
         return retrieved_nodes, {"sql_query": sql_query_str, **metadata}
 
     async def aretrieve_with_metadata(
@@ -443,6 +465,7 @@
                     retrieved_nodes,
                     metadata,
                 ) = await self._sql_retriever.aretrieve_with_metadata(sql_query_str)
+                retrieved_nodes[0].metadata["invalid_flag"] = 0
                 retrieved_nodes[0].metadata["invalid_flag"] = 0
                 logger.info(
                     f"> SQL query result: {retrieved_nodes[0].metadata['query_output']}\n"
@@ -465,7 +488,6 @@
                     logger.info(f"async error info: {e}\n")
 
                 new_sql_query_str = self._sql_query_modification(sql_query_str)
-<<<<<<< HEAD
 
                 # 如果找到table，生成新的sql_query
                 if new_sql_query_str != sql_query_str:
@@ -500,19 +522,6 @@
                         ),
                     ]
                     metadata = {}
-=======
-                (
-                    retrieved_nodes,
-                    metadata,
-                ) = await self._sql_retriever.aretrieve_with_metadata(new_sql_query_str)
-                retrieved_nodes[0].metadata["invalid_flag"] = 1
-                retrieved_nodes[0].metadata[
-                    "generated_query_code_instruction"
-                ] = sql_query_str
-                logger.info(
-                    f"> Whole SQL query result: {retrieved_nodes[0].metadata['query_output']}\n"
-                )
->>>>>>> 22e5fc88
                 # err_node = TextNode(text=f"Error: {e!s}")
                 # logger.info(f"async error_node info: {err_node}\n")
                 # retrieved_nodes = [NodeWithScore(node=err_node, score=1.0)]
@@ -523,7 +532,18 @@
             query_tables = self._get_table_from_sql(self._tables, sql_query_str)
             retrieved_nodes[0].metadata["query_tables"] = query_tables
 
+            # add query_tables into metadata
+            query_tables = self._get_table_from_sql(self._tables, sql_query_str)
+            retrieved_nodes[0].metadata["query_tables"] = query_tables
+
         return retrieved_nodes, {"sql_query": sql_query_str, **metadata}
+
+    def _get_table_from_sql(self, table_list: list, sql_query: str) -> list:
+        table_collection = list()
+        for table in table_list:
+            if table.lower() in sql_query.lower():
+                table_collection.append(table)
+        return table_collection
 
     def _get_table_from_sql(self, table_list: list, sql_query: str) -> list:
         table_collection = list()
@@ -543,6 +563,9 @@
             # raise ValueError("No table is matched")
             new_sql_query_str = sql_query_str
             logger.info("No table is matched")
+            # raise ValueError("No table is matched")
+            new_sql_query_str = sql_query_str
+            logger.info("No table is matched")
 
         return new_sql_query_str
 
