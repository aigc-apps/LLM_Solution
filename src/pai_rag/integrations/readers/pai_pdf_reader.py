"""Read PDF files."""

from pathlib import Path
from typing import Dict, List, Optional, Union, Any
from llama_index.core.readers.base import BaseReader
from llama_index.core.schema import Document, ImageDocument
from magic_pdf.rw.DiskReaderWriter import DiskReaderWriter
from bs4 import BeautifulSoup
from llama_index.core import Settings

from magic_pdf.pipe.UNIPipe import UNIPipe
from magic_pdf.pipe.OCRPipe import OCRPipe
from magic_pdf.pipe.TXTPipe import TXTPipe
import magic_pdf.model as model_config
import tempfile
import re
import requests
from PIL import Image
from rapidocr_onnxruntime import RapidOCR
from rapid_table import RapidTable


import logging
import os
from io import BytesIO
import json

model_config.__use_inside_model__ = True

logger = logging.getLogger(__name__)

TABLE_SUMMARY_MAX_ROW_NUM = 5
TABLE_SUMMARY_MAX_COL_NUM = 10
TABLE_SUMMARY_MAX_CELL_TOKEN = 20
TABLE_SUMMARY_MAX_TOKEN = 200
PAGE_TABLE_SUMMARY_MAX_TOKEN = 400
IMAGE_URL_PATTERN = r"(https?://[^\s]+?[\s\w.-]*\.(jpg|jpeg|png|gif|bmp))"
IMAGE_COMBINED_PATTERN = r"!\[.*?\]\((https?://[^\s()]+|/[^()\s]+(?:\s[^()\s]*)?/\S*?\.(jpg|jpeg|png|gif|bmp))\)"


class PaiPDFReader(BaseReader):
    """Read PDF files including texts, tables, images.

    Args:
        enable_multimodal (bool):  whether to use multimodal to process images
        enable_table_summary (bool):  whether to use table_summary to process tables
    """

    def __init__(
        self,
        enable_multimodal: bool = False,
        enable_table_summary: bool = False,
        oss_cache: Any = None,
    ) -> None:
        self.enable_table_summary = enable_table_summary
        self.enable_multimodal = enable_multimodal
        self._oss_cache = oss_cache
        if self.enable_multimodal:
            logger.info("process with multimodal")
        if self.enable_table_summary:
            logger.info("process with table summary")

    @staticmethod
    def remove_image_paths(content: str):
        return re.sub(IMAGE_URL_PATTERN, "", content)

    def replace_image_paths(self, pdf_name: str, context: str):
        combined_pattern = IMAGE_COMBINED_PATTERN

        def replace_func(match):
            origin_path = match.group(1) or match.group(3)
            print(f"origin_path: {origin_path}")
            try:
                if origin_path.startswith(("http://", "https://")):
                    response = requests.get(origin_path)
                    response.raise_for_status()
                    image = Image.open(BytesIO(response.content))
                else:
                    image = Image.open(origin_path)

                    # Check image size
                if image.width <= 50 or image.height <= 50:
                    return None

                image_stream = BytesIO()
                image.save(image_stream, format="jpeg")

                image_stream.seek(0)
                data = image_stream.getvalue()

                image_url = self._oss_cache.put_object_if_not_exists(
                    data=data,
                    file_ext=".jpeg",
                    headers={
                        "x-oss-object-acl": "public-read"
                    },  # set public read to make image accessible
                    path_prefix=f"pairag/pdf_images/{pdf_name.strip()}/",
                )
                print(
                    f"Cropped image {image_url} with width={image.width}, height={image.height}."
                )
                return image_url
            except Exception as e:
                print(f"无法打开图片 '{origin_path}': {e}")

        updated_content = re.sub(combined_pattern, replace_func, context)

        return updated_content

    @staticmethod
    def combine_images_with_text(markdown_text):
        # split_markdown_by_title
        title_pattern = r"^(#+)\s*(.*)$"
        sections = re.split(title_pattern, markdown_text, flags=re.MULTILINE)

        output = {}

        for i in range(1, len(sections), 3):
            title_level = sections[i]
            title_text = sections[i + 1]
            content = sections[i + 2] if i + 2 < len(sections) else ""
            content_without_images_url = PaiPDFReader.remove_image_paths(content)

            url_pattern = IMAGE_URL_PATTERN
            images = re.findall(url_pattern, content)
            if title_level:
                images_url_list = [image[0] for image in images if len(image[0]) > 0]
                if len(images_url_list) > 0:
                    output[
                        f"{title_level} {title_text}\n\n{content_without_images_url.strip()}"
                    ] = images_url_list
        return output

    @staticmethod
    def perform_ocr(img_path: str) -> str:
        table_engine = RapidTable()
        ocr_engine = RapidOCR()
        ocr_result, _ = ocr_engine(img_path)
        table_html_str, table_cell_bboxes, elapse = table_engine(img_path, ocr_result)
        return table_html_str

    @staticmethod
    def html_table_to_list_of_lists(html):
        soup = BeautifulSoup(html, "lxml")
        table = soup.find("table")
        if not table:
            return []
        table_data = []
        for row in table.find_all("tr"):
            cols = row.find_all(["td", "th"])
            table_data.append([col.get_text(strip=True) for col in cols])
        return table_data

    @staticmethod
    def replace_image_with_ocr_content(
        markdown_content: str, image_path: str, ocr_content: str
    ) -> str:
        image_pattern = f"!\\[.*?\\]\\({re.escape(image_path)}\\)"
        matches = list(re.finditer(image_pattern, markdown_content))
        offset = 0  # 用于记录已插入文本导致的偏移量
        for match in matches:
            start, end = match.span()
            # 考虑到之前插入可能导致的偏移，计算新的插入位置
            new_start = start + offset
            ocr_content = f"\n\n{ocr_content}\n\n"
            markdown_content = (
                markdown_content[:new_start]
                + ocr_content
                + markdown_content[new_start:]
            )
            # 更新偏移量，因为刚刚插入了新文本
            offset += len(ocr_content)

        return markdown_content

    @staticmethod
    def limit_cell_size(cell: str, max_chars: int) -> str:
        return (cell[:max_chars] + "...") if len(cell) > max_chars else cell

    @staticmethod
    def limit_table_content(table: List[List]) -> List[List]:
        return [
            [
                PaiPDFReader.limit_cell_size(str(cell), TABLE_SUMMARY_MAX_CELL_TOKEN)
                for cell in row
            ]
            for row in table
        ]

    @staticmethod
    def is_horizontal_table(table: List[List]) -> bool:
        # if the table is empty or the first (header) of table is empty, it's not a horizontal table
        if not table or not table[0]:
            return False

        vertical_value_any_count = 0
        horizontal_value_any_count = 0
        vertical_value_all_count = 0
        horizontal_value_all_count = 0

        """If it is a horizontal table, the probability that each row contains at least one number is higher than the probability that each column contains at least one number.
        If it is a horizontal table with headers, the number of rows that are entirely composed of numbers will be greater than the number of columns that are entirely composed of numbers.
        """

        for row in table:
            if any(isinstance(item, (int, float)) for item in row):
                horizontal_value_any_count += 1
            if all(isinstance(item, (int, float)) for item in row):
                horizontal_value_all_count += 1

        for col in zip(*table):
            if any(isinstance(item, (int, float)) for item in col):
                vertical_value_any_count += 1
            if all(isinstance(item, (int, float)) for item in col):
                vertical_value_all_count += 1

        return (
            horizontal_value_any_count >= vertical_value_any_count
            or horizontal_value_all_count > 0 >= vertical_value_all_count
        )

    @staticmethod
    def tables_summarize(table: List[List]) -> str:
        table = PaiPDFReader.limit_table_content(table)
        if not PaiPDFReader.is_horizontal_table(table):
            table = list(zip(*table))
        table = table[:TABLE_SUMMARY_MAX_ROW_NUM]
        table = [row[:TABLE_SUMMARY_MAX_COL_NUM] for row in table]

        prompt_text = f"请为以下表格生成一个摘要: {table}"
        response = Settings.llm.complete(
            prompt_text,
            max_tokens=200,
            n=1,
        )
        summarized_text = response
        return summarized_text.text

    def process_table(self, markdown_content, json_data):
        ocr_count = 0

        for item in json_data:
            if item["type"] == "table" and "img_path" in item:
                img_path = item["img_path"]
                if os.path.exists(img_path):
                    ocr_count += 1
                    ocr_content = PaiPDFReader.perform_ocr(img_path)
                    if self.enable_table_summary:
                        table_list_data = PaiPDFReader.html_table_to_list_of_lists(
                            ocr_content
                        )
                        summarized_table_text = PaiPDFReader.tables_summarize(
                            table_list_data
                        )[:TABLE_SUMMARY_MAX_TOKEN]
                        ocr_content += f"\n\n{summarized_table_text}\n\n"
                        markdown_content = PaiPDFReader.replace_image_with_ocr_content(
                            markdown_content, item["img_path"], ocr_content
                        )
                    else:
                        markdown_content = PaiPDFReader.replace_image_with_ocr_content(
                            markdown_content, item["img_path"], ocr_content
                        )
                else:
                    print(f"警告：图片文件不存在 {img_path}")
        return markdown_content

    def parse_pdf(
        self,
        pdf_path: str,
        parse_method: str = "auto",
        model_json_path: str = None,
    ):
        """
        执行从 pdf 转换到 json、md 的过程，输出 md 和 json 文件到 pdf 文件所在的目录

        :param pdf_path: .pdf 文件的路径，可以是相对路径，也可以是绝对路径
        :param parse_method: 解析方法， 共 auto、ocr、txt 三种，默认 auto，如果效果不好，可以尝试 ocr
        :param model_json_path: 已经存在的模型数据文件，如果为空则使用内置模型，pdf 和 model_json 务必对应
        """
        try:
            pdf_name = os.path.basename(pdf_path).split(".")[0]
            pdf_name = pdf_name.replace(" ", "_")
            with tempfile.TemporaryDirectory() as temp_dir:
                temp_file_path = os.path.join(temp_dir, pdf_name)
                pdf_bytes = open(pdf_path, "rb").read()  # 读取 pdf 文件的二进制数据

                if model_json_path:
                    model_json = json.loads(
                        open(model_json_path, "r", encoding="utf-8").read()
                    )
                else:
                    model_json = []

                # 执行解析步骤
                image_writer = DiskReaderWriter(temp_file_path)

                # 选择解析方式
                if parse_method == "auto":
                    jso_useful_key = {"_pdf_type": "", "model_list": model_json}
                    pipe = UNIPipe(pdf_bytes, jso_useful_key, image_writer)
                elif parse_method == "txt":
                    pipe = TXTPipe(pdf_bytes, model_json, image_writer)
                elif parse_method == "ocr":
                    pipe = OCRPipe(pdf_bytes, model_json, image_writer)
                else:
                    logger("unknown parse method, only auto, ocr, txt allowed")
                    exit(1)

                # 执行分类
                pipe.pipe_classify()

                # 如果没有传入模型数据，则使用内置模型解析
                if not model_json:
                    if model_config.__use_inside_model__:
                        pipe.pipe_analyze()  # 解析
                    else:
                        logger("need model list input")
                        exit(1)

                # 执行解析
                pipe.pipe_parse()
                content_list = pipe.pipe_mk_uni_format(temp_file_path, drop_mode="none")
                md_content = pipe.pipe_mk_markdown(temp_file_path, drop_mode="none")
                md_content = self.process_table(md_content, content_list)
                new_md_content = self.replace_image_paths(pdf_name, md_content)

            return new_md_content

        except Exception as e:
            print(e)
            return None

    def load_data(
        self,
        file_path: Union[Path, str],
        metadata: bool = True,
        extra_info: Optional[Dict] = None,
    ) -> List[Document]:
        """Loads list of documents from PDF file and also accepts extra information in dict format."""
        return self.load(file_path, metadata=metadata, extra_info=extra_info)

    def load(
        self,
        file_path: Union[Path, str],
        metadata: bool = True,
        extra_info: Optional[Dict] = None,
    ) -> List[Document]:
        """Loads list of documents from PDF file and also accepts extra information in dict format.

        Args:
            file_path (Union[Path, str]): file path of PDF file (accepts string or Path).
            metadata (bool, optional): if metadata to be included or not. Defaults to True.
            extra_info (Optional[Dict], optional): extra information related to each document in dict format. Defaults to None.

        Raises:
            TypeError: if extra_info is not a dictionary.
            TypeError: if file_path is not a string or Path.

        Returns:
            List[Document]: list of documents.
        """

        if not isinstance(file_path, str) and not isinstance(file_path, Path):
            raise TypeError("file_path must be a string or Path.")

        md_content = self.parse_pdf(file_path, "auto")
        images_with_content = PaiPDFReader.combine_images_with_text(md_content)
        md_contend_without_images_url = PaiPDFReader.remove_image_paths(md_content)
        print(f"[PaiPDFReader] successfully processed pdf file {file_path}.")
        docs = []
        image_documents = []
        text_image_documents = []
        if extra_info:
            if not isinstance(extra_info, dict):
                raise TypeError("extra_info must be a dictionary.")
        if self.enable_multimodal:
<<<<<<< HEAD
            print("[PaiPDFReader] Using multimodal.")
            for image_url, content in images_with_content.items():
                image_documents.append(
                    ImageDocument(
                        image_url=image_url,
                        image_mimetype="image/jpeg",
                        extra_info={"image_url": image_url, **extra_info},
                    )
                )
=======
            images_url_set = set()
            for content, image_urls in images_with_content.items():
                images_url_set.update(image_urls)
>>>>>>> 340c3496
                text_image_documents.append(
                    Document(
                        text=content,
                        extra_info={"image_url": image_urls, **extra_info},
                    )
                )
<<<<<<< HEAD
            print("[PaiPDFReader] successfully loaded images with multimodal.")
=======
            image_documents.extend(
                ImageDocument(
                    image_url=image_url,
                    image_mimetype="image/jpeg",
                    extra_info={"image_url": image_url, **extra_info},
                )
                for image_url in images_url_set
            )
>>>>>>> 340c3496
        if metadata:
            if not extra_info:
                extra_info = {}
            doc = Document(text=md_contend_without_images_url, extra_info=extra_info)

            docs.append(doc)
        else:
            doc = Document(
                text=md_contend_without_images_url,
                extra_info=dict(),
            )
            docs.append(doc)

        docs.extend(image_documents)
        docs.extend(text_image_documents)
        print(f"[PaiPDFReader] successfully loaded {len(docs)} nodes.")
        return docs<|MERGE_RESOLUTION|>--- conflicted
+++ resolved
@@ -374,30 +374,17 @@
             if not isinstance(extra_info, dict):
                 raise TypeError("extra_info must be a dictionary.")
         if self.enable_multimodal:
-<<<<<<< HEAD
             print("[PaiPDFReader] Using multimodal.")
-            for image_url, content in images_with_content.items():
-                image_documents.append(
-                    ImageDocument(
-                        image_url=image_url,
-                        image_mimetype="image/jpeg",
-                        extra_info={"image_url": image_url, **extra_info},
-                    )
-                )
-=======
             images_url_set = set()
             for content, image_urls in images_with_content.items():
                 images_url_set.update(image_urls)
->>>>>>> 340c3496
                 text_image_documents.append(
                     Document(
                         text=content,
                         extra_info={"image_url": image_urls, **extra_info},
                     )
                 )
-<<<<<<< HEAD
             print("[PaiPDFReader] successfully loaded images with multimodal.")
-=======
             image_documents.extend(
                 ImageDocument(
                     image_url=image_url,
@@ -406,7 +393,6 @@
                 )
                 for image_url in images_url_set
             )
->>>>>>> 340c3496
         if metadata:
             if not extra_info:
                 extra_info = {}
