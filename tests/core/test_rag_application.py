import os
from pathlib import Path
from pai_rag.app.api.models import RagQuery
import pytest
import shutil
from pai_rag.core.rag_application import RagApplication
from pai_rag.core.rag_configuration import RagConfiguration

BASE_DIR = Path(__file__).parent.parent.parent
TEST_INDEX_PATH = "localdata/teststorage"

EXPECTED_EMPTY_RESPONSE = """Empty query. Please input your question."""


@pytest.fixture
def rag_app():
    config_file = os.path.join(BASE_DIR, "src/pai_rag/config/settings.toml")
    config = RagConfiguration.from_file(config_file).get_value()

    if os.path.isdir(TEST_INDEX_PATH):
        shutil.rmtree(TEST_INDEX_PATH)
    config.index.update({"persist_path": TEST_INDEX_PATH})

    rag_app = RagApplication()
    rag_app.initialize(config)

    return rag_app


# Test load knowledge file
def test_add_knowledge_file(rag_app: RagApplication):
    data_dir = os.path.join(BASE_DIR, "tests/testdata/paul_graham")
<<<<<<< HEAD
    await rag_app.load_knowledge(data_dir)
=======
    print(len(rag_app.index.docstore.docs))
    rag_app.load_knowledge(data_dir)
    print(len(rag_app.index.docstore.docs))
    assert len(rag_app.index.docstore.docs) > 0
>>>>>>> ef7090b6


# Test rag query
async def test_query(rag_app: RagApplication):
    query = RagQuery(question="Why did he decide to learn AI?")
    response = await rag_app.aquery(query)
    assert len(response.answer) > 10

    query = RagQuery(question="")
    response = await rag_app.aquery(query)
    assert response.answer == EXPECTED_EMPTY_RESPONSE


# Test llm query
async def test_llm(rag_app: RagApplication):
    query = RagQuery(question="What is the result of 15+22?")
    response = await rag_app.aquery_llm(query)
    assert "37" in response.answer

    query = RagQuery(question="")
    response = await rag_app.aquery_llm(query)
    assert response.answer == EXPECTED_EMPTY_RESPONSE


# Test retrieval query
async def test_retrieval(rag_app: RagApplication):
    retrieval_query = RagQuery(question="Why did he decide to learn AI?")
    response = await rag_app.aquery_retrieval(retrieval_query)
    assert len(response.docs) > 0

    query = RagQuery(question="")
    response = await rag_app.aquery_retrieval(query)
    assert len(response.docs) == 0


# Test agent query
async def test_agent(rag_app: RagApplication):
    query = RagQuery(question="What is the result of 15+22?")
    response = await rag_app.aquery_agent(query)
    assert "37" in response.answer

    query = RagQuery(question="")
    response = await rag_app.aquery_agent(query)
    assert response.answer == EXPECTED_EMPTY_RESPONSE


async def test_batch_evaluate_retrieval_and_response(rag_app: RagApplication):
    df, eval_result = await rag_app.batch_evaluate_retrieval_and_response(type="all")
    print(eval_result)<|MERGE_RESOLUTION|>--- conflicted
+++ resolved
@@ -30,14 +30,7 @@
 # Test load knowledge file
 def test_add_knowledge_file(rag_app: RagApplication):
     data_dir = os.path.join(BASE_DIR, "tests/testdata/paul_graham")
-<<<<<<< HEAD
-    await rag_app.load_knowledge(data_dir)
-=======
-    print(len(rag_app.index.docstore.docs))
     rag_app.load_knowledge(data_dir)
-    print(len(rag_app.index.docstore.docs))
-    assert len(rag_app.index.docstore.docs) > 0
->>>>>>> ef7090b6
 
 
 # Test rag query
