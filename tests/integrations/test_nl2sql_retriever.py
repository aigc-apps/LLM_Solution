import os
import pytest
from dotenv import load_dotenv
from sqlalchemy import create_engine, inspect
from sqlalchemy.engine import URL

from llama_index.llms.dashscope import DashScope
from llama_index.embeddings.dashscope import DashScopeEmbedding
from llama_index.core import Settings
from llama_index.core import SQLDatabase

from pai_rag.integrations.data_analysis.nl2sql_retriever import (
    MyNLSQLRetriever,
    MySQLRetriever,
    DEFAULT_TEXT_TO_SQL_TMPL,
)

load_dotenv()

llm = DashScope(model_name="qwen-max", temperature=0.1)
embed_model = DashScopeEmbedding(embed_batch_size=10)
Settings.llm = llm
Settings.embed_model = embed_model


@pytest.fixture()
def db_connection():
    if os.path.exists("./env"):
        dialect = os.getenv("dialect")
        user = os.getenv("user")
        password = os.getenv("password")
        host = os.getenv("host")
        port = os.getenv("port")
        path = os.getenv("path")
        database = os.getenv("database")
        desired_tables = os.getenv("tables")
        table_descriptions = os.getenv("descriptions")
    else:
        dialect = "sqlite"
        path = "./tests/testdata/data/db_data"
        database = "pets.db"
        desired_tables = []
        table_descriptions = {}

    if dialect == "sqlite":
        db_path = os.path.join(path, database)
        database_uri = f"{dialect}:///{db_path}"
    elif dialect == "mysql":
        dd_prefix = f"{dialect}+pymysql"
        database_uri = URL.create(
            dd_prefix,
            username=user,
            password=password,
            host=host,
            port=port,
            database=database,
        )
    else:
        raise ValueError(f"not supported SQL dialect: {dialect}")

    # use sqlalchemy engine for db connection
    engine = create_engine(database_uri, echo=False)
    inspector = inspect(engine)
    db_tables = inspector.get_table_names()
    if len(db_tables) == 0:
        raise ValueError(f"No table found in db {database}.")

    if len(desired_tables) > 0:
        tables = desired_tables
    else:
        tables = db_tables

    # create an sqldatabase instance including desired table info
    sql_database = SQLDatabase(engine, include_tables=tables)

    if len(table_descriptions) > 0:
        table_descriptions = table_descriptions
    else:
        table_descriptions = {}

    return sql_database, tables, table_descriptions


@pytest.mark.skipif(
    os.getenv("DASHSCOPE_API_KEY") is None, reason="no llm api key provided"
)
def test_sql_retriever(db_connection):
    sql_database, db_tables, table_descriptions = db_connection
    sql_retriever = MySQLRetriever(sql_database=sql_database)
    sql_query = "SELECT * FROM student"

    res = sql_retriever.retrieve(sql_query)

    assert res[0].metadata["query_code_instruction"] == sql_query + " limit 100"


@pytest.mark.skipif(
    os.getenv("DASHSCOPE_API_KEY") is None, reason="no llm api key provided"
)
def test_nl2sql_retriever(db_connection):
    sql_database, db_tables, table_descriptions = db_connection
    nl2sql_retriever = MyNLSQLRetriever(
        sql_database=sql_database,
        dialect="sqlite",
        text_to_sql_prompt=DEFAULT_TEXT_TO_SQL_TMPL,
        tables=db_tables,
    )

<<<<<<< HEAD
    res = nl2sql_retriever._retrieve("找出体重大于10的宠物的数量")
=======
    res, _ = nl2sql_retriever._retrieve("找出体重大于10的宠物的数量")
>>>>>>> 1b27e9fd

    assert res[0].score == 1<|MERGE_RESOLUTION|>--- conflicted
+++ resolved
@@ -106,10 +106,6 @@
         tables=db_tables,
     )
 
-<<<<<<< HEAD
-    res = nl2sql_retriever._retrieve("找出体重大于10的宠物的数量")
-=======
     res, _ = nl2sql_retriever._retrieve("找出体重大于10的宠物的数量")
->>>>>>> 1b27e9fd
 
     assert res[0].score == 1