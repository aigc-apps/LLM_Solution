[build-system]
requires = ["poetry-core"]
build-backend = "poetry.core.masonry.api"

[tool.poetry]
name = "pai_rag"
version = "1.0.0"
description = "Open source RAG framework built on Aliyun PAI"
authors = []
readme = "README.md"

[tool.poetry.dependencies]
python = ">=3.11.0,<3.12"
fastapi = "0.115.2"
uvicorn = "^0.29.0"
llama-index-core = "0.12.12"
llama-index-embeddings-openai = "^0.3.0"
llama-index-embeddings-azure-openai = "^0.3.0"
llama-index-embeddings-dashscope = "^0.3.0"
llama-index-llms-openai = "^0.3.0"
llama-index-llms-azure-openai = "^0.3.0"
llama-index-llms-dashscope = "^0.3.0"
llama-index-readers-database = "^0.3.0"
llama-index-vector-stores-faiss = "^0.3.0"
llama-index-vector-stores-analyticdb = "^0.3.0"
llama-index-vector-stores-elasticsearch = "^0.4.0"
llama-index-vector-stores-milvus = "^0.3.0"
llama-index-agent-openai = "^0.4.1"
llama-index-embeddings-huggingface = "^0.4.0"
llama-index-postprocessor-flag-embedding-reranker = "^0.3.0"
llama-index-storage-chat-store-redis = "^0.4.0"
llama-index-tools-google = "^0.3.0"
llama-index-multi-modal-llms-openai = "^0.4.2"
llama-index-vector-stores-alibabacloud-opensearch = "^0.3.0"
llama-index-llms-paieas = "^0.3.0"
gradio = "^5.13.0"
faiss-cpu = "^1.8.0"
hologres-vector = "^0.0.9"
dynaconf = "^3.2.5"
docx2txt = "^0.8"
click = "^8.1.7"
pydantic = "^2.7.0"
pytest = "^8.1.1"
jieba = "^0.42.1"
flagembedding = "^1.2.10"
sentencepiece = "^0.2.0"
oss2 = "^2.18.5"
asgi-correlation-id = "^4.3.1"
openinference-instrumentation-llama-index = "^2.2.1"
torch = "2.2.2"
torchvision = "0.17.2"
transformers = "4.42.4"
openpyxl = "^3.1.2"
llama-parse = "0.4.2"
openinference-semantic-conventions = "^0.1.9"
openinference-instrumentation = "^0.1.12"
pytest-asyncio = "^0.23.7"
pytest-cov = "^5.0.0"
xlrd = "^2.0.1"
markdown = "^3.6"
chardet = "^5.2.0"
locust = "^2.29.0"
gunicorn = "^22.0.0"
umap-learn = "^0.5.6"
protobuf = "^3.20.2"
modelscope = "^1.16.0"
asyncpg = "^0.29.0"
pgvector = "^0.3.2"
pre-commit = "^3.8.0"
cn-clip = "^1.5.1"
pymysql = "^1.1.1"
milvus-lite = "^2.4.9"
bs4 = "^0.0.2"
httpx = "0.27.0"
detectron2 = [
  {markers = "sys_platform == 'linux'", url = "https://pai-rag.oss-cn-hangzhou.aliyuncs.com/packages/python_wheels/detectron2-0.6%2B864913fpt2.3.0cu121-cp311-cp311-linux_x86_64.whl"},
  {markers = "sys_platform == 'win32'", url = "https://pai-rag.oss-cn-hangzhou.aliyuncs.com/packages/python_wheels/detectron2-0.6%2B864913fpt2.3.0cu121-cp311-cp311-win_amd64.whl"},
  {markers = "sys_platform != 'win32' and sys_platform != 'linux' ", url = "https://pai-rag.oss-cn-hangzhou.aliyuncs.com/packages/python_wheels/detectron2-0.6%2B864913fpt2.2.2cpu-cp311-cp311-macosx_10_9_universal2.whl"}
]
magic-pdf = {version = "1.0.1", extras = ["full"]}
paddlepaddle-gpu = [
  {markers = "sys_platform == 'linux'", url = "https://pai-rag.oss-cn-hangzhou.aliyuncs.com/packages/python_wheels/paddlepaddle_gpu-3.0.0b1-cp311-cp311-linux_x86_64.whl"},
  {markers = "sys_platform != 'linux'", url = "https://pai-rag.oss-cn-hangzhou.aliyuncs.com/packages/python_wheels/paddlepaddle_gpu-3.0.0b1-cp311-cp311-win_amd64.whl"}
]
peft = "^0.12.0"
aliyun-bootstrap = "^1.0.2"
docx = "^0.2.4"
python-pptx = "^1.0.2"
aspose-slides = "^24.10.0"
ultralytics = "^8.3.43"
datasketch = "^1.6.5"
tablestore = "^6.1.0"
anyio = "^4.6.2.post1"
mistletoe = "^1.4.0"
html2text = "^2024.2.26"
<<<<<<< HEAD
sqlparse = "^0.5.3"
func-timeout = "^4.3.5"
=======
dashvector = "^1.0.18"
dashtext = "^0.0.7"
>>>>>>> 52b35ccd

[tool.poetry.scripts]
pai_rag = "pai_rag.main:run"
load_data = "pai_rag.tools.load_data_tool:run"
load_model = "pai_rag.utils.download_models:load_models"
run_eval_exp = "pai_rag.evaluation.run_evaluation_experiments:run"

[tool.pytest.ini_options]
asyncio_mode = "auto"<|MERGE_RESOLUTION|>--- conflicted
+++ resolved
@@ -93,13 +93,10 @@
 anyio = "^4.6.2.post1"
 mistletoe = "^1.4.0"
 html2text = "^2024.2.26"
-<<<<<<< HEAD
 sqlparse = "^0.5.3"
 func-timeout = "^4.3.5"
-=======
 dashvector = "^1.0.18"
 dashtext = "^0.0.7"
->>>>>>> 52b35ccd
 
 [tool.poetry.scripts]
 pai_rag = "pai_rag.main:run"
