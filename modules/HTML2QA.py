import requests
import re
import time
import hashlib
from requests.exceptions import SSLError
from utils.filter import fliter
from utils.splitter import spliter
from loguru import logger
class HTML2QA:
    def __init__(self, config, genertor):
        self.config = config['HTMLCfg']
        self.genertor = genertor
        # self.genertor = HtmlGenerator(self.config)
    
    def deal_Q(self, question, theme, hn, answer, history_QA_dict):
        if not hn in question:
            Q_save = hn + " " + question
        else:
            Q_save = question
        if theme not in question:
            Q_save = theme + " " + Q_save
        else:
            Q_save = Q_save
        if Q_save not in history_QA_dict or len(history_QA_dict[Q_save]) < len(answer):
            history_QA_dict[Q_save] = answer
            return True
        return False

    def check_answer(self, answer):
        ban_words=("是什么", "正文中没有", "没有在正文部分提及", "访问错误中心", "参考相关文档", "抱歉", "无法回答")
        for bw in ban_words:
            if bw in answer:
                return False
        return True

    def check_question(self, question):
        ban_words = ("<h3>", )
        for bw in ban_words:
            if bw in question:
                return False
        return True

    def fliter_html_label_all(self, text):
        max_len = 999
        code_start = [obj.span()[0] for obj in re.finditer("<code", text)]
        code_end = [obj.span()[1] for obj in re.finditer("</code>", text)]
        for i in range(len(code_end)-1, -1, -1):
            text = text[:code_start[i]] + text[code_end[i]:]    # 删除 <code></code> 元素
        pattern = "<[^>]{1,%d}>" % max_len
        html_label_pattern = re.compile(pattern)
        find_iter = list(html_label_pattern.finditer(text))
        for f_i in range(len(find_iter)-1, -1, -1):
            f_it = find_iter[f_i]
            l_p, r_p = f_it.span()[0], f_it.span()[1]
            text = text[:l_p] + text[r_p:]  # 删除所有 <...> 标签
        return text

    def make_url(self, node_id):
        base_url = "https://help.aliyun.com/document_detail/"
        return "{}{}.html".format(base_url, node_id)

    def make_MD5(self, text):
        hl = hashlib.md5()
        hl.update(text.encode(encoding='utf-8'))
        return hl.hexdigest()

    def check_url(self, url, ban_urls=(), ban_keys=()):
        for ban_key in ban_keys:
            if ban_key in url:
                return False
        if url in ban_urls:
            return False
        else:
            return True
    
    def get_html_code(self, url):
        try:
            time.sleep(0.02)
            response = requests.get(url)  # 发送请求，获取响应
            if response.status_code == 200:  # 状态码为200表示请求成功
                html = response.text  # 获取网页源码
                return html  # 输出网页源码
            else:
                raise RuntimeError("[Request Error]网页请求失败，状态码：", response.status_code)
        except SSLError as ssl:
            # 换成http
            time.sleep(0.02)
            url = url.replace("https", "http")
            response = requests.get(url)  # 发送请求，获取响应
            if response.status_code == 200:  # 状态码为200表示请求成功
                html = response.text  # 获取网页源码
                return html  # 输出网页源码
            else:
                raise RuntimeError("[Request Error]网页请求失败，状态码：", response.status_code)

    def loader(self, url):
        if self.check_url(url):
            return self.get_html_code(url)
        else:
            raise RuntimeError("[Bad Url]当前url不是正确的url")
    
    def check_sub_doc(self, i, sub_doc):
        ban_patterns = (
            "<h2>[^<]*附录[^<]*</h2>",
            "<h2>[^<]*联系我们[^<]*</h2>",
            "<h2>[^<]*示例数据[^<]*</h2>",
            "<video[^<]*</video>"
        )
        for bp in ban_patterns:
            if re.search(bp, sub_doc):
                message = "[Bad Context]html的Context中存在需要过滤的内容 ban:%s \nsub_doc:%s" % (bp, sub_doc)
                return message
        if re.finditer("示例", sub_doc) and len(list(re.finditer("示例", sub_doc))) >= 5:
            message = "[Multi Task]Context中存在多个示例需要手工处理 index:%d \nsub_doc:%s" % (i, sub_doc)
            return message
        return None

    def deal_with_html(self, html_code, configs):
        have_repeat = 0
        ban_sub_doc_message = [[], []]
        flited_header, flited_context = fliter(html_code)
        flited_context_with_h1 = [flited_header+"\n"] + flited_context
        splited_doc = spliter(flited_context_with_h1, configs["rank_label"])
        QA_dict = {}
        Q_text_cnt = 0
        theme = self.fliter_html_label_all(flited_header).strip()
        if "：" in theme:
            theme = theme.split("：")[1]
        logger.info(f"[INFO] sub doc num: {len(splited_doc)}")
        for i, sub_doc in enumerate(splited_doc):
            check_message = self.check_sub_doc(i, sub_doc)
            if check_message:
                if "[Bad Context]" in check_message:
                    ban_sub_doc_message[0].append(check_message)
                elif "[Multi Task]" in check_message:
                    ban_sub_doc_message[1].append(check_message)
                continue
            sub_QA_dict = self.genertor.generate_qa(sub_doc)
            hn_search = None
            for h_i in range(1, int(configs['rank_label'][1]) + 1, 1):
                search = re.search("<h{}>((?:.|\n)+)</h{}>".format(h_i, h_i), sub_doc)
                if not search:
                    break
                hn_search = search
            hn = ""
            if hn_search:
                hn = self.fliter_html_label_all(hn_search.group(1)).strip()
            sub_Q_text_cnt = 0
            for Q in sub_QA_dict.keys():
                if not self.check_question(Q) or not self.check_answer(sub_QA_dict[Q]):
                    continue
                if self.deal_Q(Q, theme, hn, sub_QA_dict[Q], QA_dict):
                    sub_Q_text_cnt += 1
            logger.info("[INFO] sub doc QA num: %d" % sub_Q_text_cnt)
            Q_text_cnt += sub_Q_text_cnt
        logger.info("[INFO] total QA num: %d" % Q_text_cnt)
        return QA_dict, have_repeat, ban_sub_doc_message

    def deal_with_url(self, url, configs):
        html_code = self.loader(url)
        QA_dict, have_repeat, additonal_message = self.deal_with_html(html_code, configs)
        _, title_l = re.search("<h1[^>]*>", html_code).span()
        _, title_r = re.search("</h1>", html_code).span()
        title = html_code[title_l:title_r-5]
        return QA_dict, have_repeat, additonal_message, title
    
    def run(self, html_dirs):
        result = []
        for dir in html_dirs:
            try:
                with open(dir, 'r') as f:
                    html = f.read()
                QA_dict, have_repeat, additonal_message = self.deal_with_html(html, self.config)
                # for q, a in QA_dict.items():
                #     if q not in result or len(result[q])<a:
                #         result[q] = a
                result.append(QA_dict)
            except Exception as e:
                logger.error(e)
        return result

<<<<<<< HEAD
    def get_sub_docs(self, html_dirs):
        result = []
        for dir in html_dirs:
            try:
                with open(dir, 'r') as f:
                    html_code = f.read()

                flited_header, flited_context = fliter(html_code)
                flited_context_with_h1 = [flited_header+"\n"] + flited_context
                splited_doc = spliter(flited_context_with_h1, self.config["rank_label"])
                sub_doc_dict = {
                    x: x for x in splited_doc
                }
                result.append(sub_doc_dict)
            except Exception as e:
                logger.info(e)
        return result

    def del_model_cache(self):
        if self.config['LLM'] == 'Local':
            logger.info("Removing local llm cache from gpu memory.")
            self.genertor.llm.del_model_cache()
            logger.info("Clear finished.")
=======
    # def del_model_cache(self):
    #     if self.config['LLM'] == 'Local':
    #         logger.info("Removing local llm cache from gpu memory.")
    #         self.genertor.llm.del_model_cache()
    #         logger.info("Clear finished.")
>>>>>>> 1cea35e0

if __name__ == "__main__":
    x = HTML2QA()
    x.run()<|MERGE_RESOLUTION|>--- conflicted
+++ resolved
@@ -179,7 +179,6 @@
                 logger.error(e)
         return result
 
-<<<<<<< HEAD
     def get_sub_docs(self, html_dirs):
         result = []
         for dir in html_dirs:
@@ -203,13 +202,6 @@
             logger.info("Removing local llm cache from gpu memory.")
             self.genertor.llm.del_model_cache()
             logger.info("Clear finished.")
-=======
-    # def del_model_cache(self):
-    #     if self.config['LLM'] == 'Local':
-    #         logger.info("Removing local llm cache from gpu memory.")
-    #         self.genertor.llm.del_model_cache()
-    #         logger.info("Clear finished.")
->>>>>>> 1cea35e0
 
 if __name__ == "__main__":
     x = HTML2QA()
