<p align="center">
    <h1>PAI-RAG: An easy-to-use framework for modular RAG </h1>
</p>

[![PAI-RAG CI](https://github.com/aigc-apps/PAI-RAG/actions/workflows/main.yml/badge.svg)](https://github.com/aigc-apps/PAI-RAG/actions/workflows/main.yml)

<p align="center">
  <a href="./README.md">English</a> |
  <a href="./README_zh.md">简体中文</a> |
</p>

<details open>
<summary></b>📕 Contents</b></summary>

- 💡 [What is PAI-RAG?](#what-is-pai-rag)
- 🌟 [Key Features](#key-features)
- 🔎 [Get Started](#get-started)
  - [Local](#run-in-local-environment)
  - [Docker](#run-in-docker)
- 🔧 [API Service](#api-service)

</details>

# 💡 What is PAI-RAG?

PAI-RAG is an easy-to-use opensource framework for modular RAG (Retrieval-Augmented Generation). It combines LLM (Large Language Model) to provide truthful question-answering capabilities, supports flexible configuration and custom development of each module of the RAG system. It offers a production-level RAG workflow for businesses of any scale based on Alibaba Cloud's Platform of Artificial Intelligence (PAI).

# 🌟 Key Features

![framework](docs/figures/framework.jpg)

- Modular design, flexible and configurable
- Built on community open source components, low customization threshold
- Multi-dimensional automatic evaluation system, easy to grasp the performance quality of each module
- Integrated llm-based-application tracing and evaluation visualization tools
- Interactive UI/API calls, convenient iterative tuning experience
- Alibaba Cloud fast scenario deployment/image custom deployment/open source private deployment

# 🔎 Get Started

## Run in Local Environment

1. Clone Repo

   ```bash
   git clone git@github.com:aigc-apps/PAI-RAG.git
   ```

2. Development Environment Settings

   This project uses poetry for management. To ensure environmental consistency and avoid problems caused by Python version differences, we specify Python version 3.10.

   ```bash
   conda create -n rag_env python==3.10
   conda activate rag_env
   ```

- (1) CPU

  Use poetry to install project dependency packages directly:

  ```bash
  pip install poetry
  poetry install
  ```

- (2) GPU

  First replace the default pyproject.toml with the GPU version, and then use poetry to install the project dependency package:

  ```bash
  mv pyproject_gpu.toml pyproject.toml && rm poetry.lock
  pip install poetry
  poetry install
  ```

- Common network timeout issues

  Note: During the installation, if you encounter a network connection timeout, you can add the Alibaba Cloud or Tsinghua mirror source and append the following lines to the end of the pyproject.toml file:

  ```bash
  [[tool.poetry.source]]
  name = "mirrors"
  url = "http://mirrors.aliyun.com/pypi/simple/" # Aliyun
  # url = "https://pypi.tuna.tsinghua.edu.cn/simple/" # Qsinghua
  priority = "default"
  ```

  After that, execute the following commands:

  ```bash
  poetry lock
  poetry install
  ```

3. Load Data

   Insert new files in the directory directory_path into the current index storage:

   ```bash
<<<<<<< HEAD
   load_data -c src/pai_rag/config/settings.yaml -p path
   ```

   path examples:
   a. test/example*data
   b. test/example_data/pai_document.pdf
   c. test/*/pai*document.pdf
   d. test/*/\*.pdf
   e. test/example_data/pai_document.pdf,test/example_data/ratio.csv

4. Run RAG Service

   To use the OpenAI or DashScope API, you need to introduce environment variables:

   ```bash
   export OPENAI_API_KEY=""
   export DASHSCOPE_API_KEY=""
   ```

   ```bash
   # Support custom host (default 0.0.0.0), port (default 8001), config (default src/pai_rag/config/settings.yaml)
   pai_rag serve [--host HOST] [--port PORT] [--config CONFIG_FILE]
   ```

5. Run RAG WebUI

   ```bash
   # Supports custom host (default 0.0.0.0), port (default 8002), config (default localhost:8001)
   pai_rag ui [--host HOST] [--port PORT] [rag-url RAG_URL]
   ```

=======
   load_data -c src/pai_rag/config/settings.yaml -d directory_path
   ```

4. Run RAG Service

   To use the OpenAI or DashScope API, you need to introduce environment variables:

   ```bash
   export OPENAI_API_KEY=""
   export DASHSCOPE_API_KEY=""
   ```

   ```bash
   # Support custom host (default 0.0.0.0), port (default 8001), config (default src/pai_rag/config/settings.yaml)
   pai_rag serve [--host HOST] [--port PORT] [--config CONFIG_FILE]
   ```

5. Run RAG WebUI

   ```bash
   # Supports custom host (default 0.0.0.0), port (default 8002), config (default localhost:8001)
   pai_rag ui [--host HOST] [--port PORT] [rag-url RAG_URL]
   ```

>>>>>>> 8c3118bd
   You can also open http://127.0.0.1:8002/ to configure the RAG service and upload local data.

## Run in Docker

To make it easier to use and save time on environment installation, we also provide a method to start directly based on the image.

### Use public images directly

1. RAG Service

- CPU

  ```bash
  docker pull mybigpai-public-registry.cn-beijing.cr.aliyuncs.com/mybigpai/pairag:0.0.2

  # -p (port) -v (mount embedding and rerank model directories) -e (set environment variables, if using Dashscope LLM/Embedding, need to be introduced) -w (number of workers, can be specified as the approximate number of CPU cores)
  docker run -p 8001:8001 -v /huggingface:/huggingface -e DASHSCOPE_API_KEY=sk-xxxx -d mybigpai-public-registry.cn-beijing.cr.aliyuncs.com/mybigpai/pairag:0.0.2 gunicorn -b 0.0.0.0:8001 -w 16 -k uvicorn.workers.UvicornH11Worker pai_rag.main:app
  ```

- GPU

  ```bash
  docker pull mybigpai-public-registry.cn-beijing.cr.aliyuncs.com/mybigpai/pairag:0.0.2_gpu

  # -p (port) -v (mount embedding and rerank model directories) -e (set environment variables, if using Dashscope LLM/Embedding, you need to introduce it) -w (number of workers, which can be specified as the approximate number of CPU cores)
  docker run -p 8001:8001 -v /huggingface:/huggingface --gpus all -e DASHSCOPE_API_KEY=sk-xxxx -d mybigpai-public-registry.cn-beijing.cr.aliyuncs.com/mybigpai/pairag:0.0.2_gpu gunicorn -b 0.0.0.0:8001 -w 16 -k uvicorn.workers.UvicornH11Worker pai_rag.main:app
  ```

2. RAG UI

```bash
docker pull mybigpai-public-registry.cn-beijing.cr.aliyuncs.com/mybigpai/pairag:0.0.2_ui

docker run --network host -d mybigpai-public-registry.cn-beijing.cr.aliyuncs.com/mybigpai/pairag:0.0.2_ui
```

### Build your own image based on Dockerfile

You can refer to [How to Build Docker](docs/docker_build.md) to build the image yourself.
<<<<<<< HEAD

After the image is built, you can refer to the above steps to start the Rag service and WebUI.

# 🔧 API Service

You can use the command line to send API requests to the server, for example, calling the [Upload API](#upload-api) to upload a knowledge base file.

## Upload API

It supports uploading local files through API and supports specifying different failure_paths. Each time an API request is sent, a task_id will be returned. The file upload status (processing, completed, failed) can then be checked through the task_id.

=======

After the image is built, you can refer to the above steps to start the Rag service and WebUI.

# 🔧 API Service

You can use the command line to send API requests to the server, for example, calling the [Upload API](#upload-api) to upload a knowledge base file.

## Upload API

It supports uploading local files through API and supports specifying different failure_paths. Each time an API request is sent, a task_id will be returned. The file upload status (processing, completed, failed) can then be checked through the task_id.

>>>>>>> 8c3118bd
- upload_local_data

```bash
curl -X 'POST' http://127.0.0.1:8000/service/upload_local_data -H 'Content-Type: multipart/form-data' -F 'file=@local_path/PAI.txt' -F 'faiss_path=localdata/storage'

# Return: {"task_id": "2c1e557733764fdb9fefa063538914da"}
```

- get_upload_state

```bash
curl http://127.0.0.1:8077/service/get_upload_state\?task_id\=2c1e557733764fdb9fefa063538914da

# Return: {"task_id":"2c1e557733764fdb9fefa063538914da","status":"completed"}
```

## Query API

- Supports three dialogue modes:
  - /query/retrieval
  - /query/llm
  - /query: (default) RAG (retrieval + llm)
<<<<<<< HEAD

```bash
curl -X 'POST' http://127.0.0.1:8000/service/query -H "Content-Type: application/json" -d '{"question":"PAI是什么？"}'
```

- Multi-round dialogue

```bash
<<<<<<< HEAD
# -t(Required): Type flag to indicate the input is a directory (d) or a file (f)
# -p(Required): 文件夹或者文件路径。当-t为d时，paths填单个文件夹路径; 当-t为f时: 1. paths支持单个file_path. 2. 支持多个files_path，中间用','隔开 3. 支持指定目录下，某些后缀的文件(例如*.md)
load_data -t d/f -p paths
=======
curl -X 'POST' http://127.0.0.1:8000/service/query -H "Content-Type: application/json" -d '{"question":"What is PAI?"}'
>>>>>>> feature
```

> Parameters: session_id
>
> The unique identifier of the conversation history session. After the session_id is passed in, the conversation history will be recorded. Calling the large model will automatically carry the stored conversation history.
>
> ```bash
> curl -X 'POST' http://127.0.0.1:8000/service/query -H "Content-Type: application/json" -d '{"question":"What are its advantages?", "session_id": "1702ffxxad3xxx6fxxx97daf7c"}'
> ```

> Parameters: chat_history
>
> The conversation history between the user and the model. Each element in the list is a round of conversation in the form of {"user":"user input","bot":"model output"}. Multiple rounds of conversations are arranged in chronological order.
>
> ```bash
> curl -X 'POST' http://127.0.0.1:8000/service/query -H "Content-Type: application/json" -d '{"question":"What are its features？", "chat_history": [{"user":"What is PAI?", "bot":"PAI is Alibaba Cloud's artificial intelligence platform, which provides a one-stop machine learning solution. This platform supports various machine learning tasks, including supervised learning, unsupervised learning, and reinforcement learning, and is suitable for multiple scenarios such as marketing, finance, and social networks."}]}'
> ```

> Parameters: session_id + chat_history
>
> Chat_history will be used to append and update the conversation history corresponding to the stored session_id
>
> ```bash
> curl -X 'POST' http://127.0.0.1:8000/service/query -H "Content-Type: application/json" -d '{"question":"它有什么优势？", "chat_history": [{"user":"PAI是什么？", "bot":"PAI是阿里云的人工智能平台，它提供一站式的机器学习解决方案。这个平台支持各种机器学习任务，包括有监督学习、无监督学习和增强学习，适用于营销、金融、社交网络等多个场景。"}], "session_id": "1702ffxxad3xxx6fxxx97daf7c"}'
> ```

- Agent And Function Tool

```bash
curl -X 'POST' http://127.0.0.1:8000/service/query/agent -H "Content-Type: application/json" -d '{"question":"This year is 2024. What year was it 10 years ago?"}'
```
=======

```bash
curl -X 'POST' http://127.0.0.1:8000/service/query -H "Content-Type: application/json" -d '{"question":"PAI是什么？"}'
```

- Multi-round dialogue

```bash
curl -X 'POST' http://127.0.0.1:8000/service/query -H "Content-Type: application/json" -d '{"question":"What is PAI?"}'
```

> Parameters: session_id
>
> The unique identifier of the conversation history session. After the session_id is passed in, the conversation history will be recorded. Calling the large model will automatically carry the stored conversation history.
>
> ```bash
> curl -X 'POST' http://127.0.0.1:8000/service/query -H "Content-Type: application/json" -d '{"question":"What are its advantages?", "session_id": "1702ffxxad3xxx6fxxx97daf7c"}'
> ```

> Parameters: chat_history
>
> The conversation history between the user and the model. Each element in the list is a round of conversation in the form of {"user":"user input","bot":"model output"}. Multiple rounds of conversations are arranged in chronological order.
>
> ```bash
> curl -X 'POST' http://127.0.0.1:8000/service/query -H "Content-Type: application/json" -d '{"question":"What are its features？", "chat_history": [{"user":"What is PAI?", "bot":"PAI is Alibaba Cloud's artificial intelligence platform, which provides a one-stop machine learning solution. This platform supports various machine learning tasks, including supervised learning, unsupervised learning, and reinforcement learning, and is suitable for multiple scenarios such as marketing, finance, and social networks."}]}'
> ```

> Parameters: session_id + chat_history
>
> Chat_history will be used to append and update the conversation history corresponding to the stored session_id
>
> ```bash
> curl -X 'POST' http://127.0.0.1:8000/service/query -H "Content-Type: application/json" -d '{"question":"它有什么优势？", "chat_history": [{"user":"PAI是什么？", "bot":"PAI是阿里云的人工智能平台，它提供一站式的机器学习解决方案。这个平台支持各种机器学习任务，包括有监督学习、无监督学习和增强学习，适用于营销、金融、社交网络等多个场景。"}], "session_id": "1702ffxxad3xxx6fxxx97daf7c"}'
> ```

- Agent And Function Tool

```bash
curl -X 'POST' http://127.0.0.1:8000/service/query/agent -H "Content-Type: application/json" -d '{"question":"This year is 2024. What year was it 10 years ago?"}'
```

# Parameter Configuration

For more customization options, please refer to the documentation:

[Parameter Configuration Instruction](./docs/config_guide_en.md)
>>>>>>> 8c3118bd
<|MERGE_RESOLUTION|>--- conflicted
+++ resolved
@@ -98,7 +98,7 @@
    Insert new files in the directory directory_path into the current index storage:
 
    ```bash
-<<<<<<< HEAD
+
    load_data -c src/pai_rag/config/settings.yaml -p path
    ```
 
@@ -130,8 +130,9 @@
    pai_rag ui [--host HOST] [--port PORT] [rag-url RAG_URL]
    ```
 
-=======
-   load_data -c src/pai_rag/config/settings.yaml -d directory_path
+   You can also open http://127.0.0.1:8002/ to configure the RAG service and upload local data.
+
+
    ```
 
 4. Run RAG Service
@@ -155,8 +156,8 @@
    pai_rag ui [--host HOST] [--port PORT] [rag-url RAG_URL]
    ```
 
->>>>>>> 8c3118bd
    You can also open http://127.0.0.1:8002/ to configure the RAG service and upload local data.
+
 
 ## Run in Docker
 
@@ -195,10 +196,10 @@
 ### Build your own image based on Dockerfile
 
 You can refer to [How to Build Docker](docs/docker_build.md) to build the image yourself.
-<<<<<<< HEAD
 
 After the image is built, you can refer to the above steps to start the Rag service and WebUI.
 
+
 # 🔧 API Service
 
 You can use the command line to send API requests to the server, for example, calling the [Upload API](#upload-api) to upload a knowledge base file.
@@ -207,19 +208,7 @@
 
 It supports uploading local files through API and supports specifying different failure_paths. Each time an API request is sent, a task_id will be returned. The file upload status (processing, completed, failed) can then be checked through the task_id.
 
-=======
-
-After the image is built, you can refer to the above steps to start the Rag service and WebUI.
-
-# 🔧 API Service
-
-You can use the command line to send API requests to the server, for example, calling the [Upload API](#upload-api) to upload a knowledge base file.
-
-## Upload API
-
-It supports uploading local files through API and supports specifying different failure_paths. Each time an API request is sent, a task_id will be returned. The file upload status (processing, completed, failed) can then be checked through the task_id.
-
->>>>>>> 8c3118bd
+
 - upload_local_data
 
 ```bash
@@ -242,7 +231,6 @@
   - /query/retrieval
   - /query/llm
   - /query: (default) RAG (retrieval + llm)
-<<<<<<< HEAD
 
 ```bash
 curl -X 'POST' http://127.0.0.1:8000/service/query -H "Content-Type: application/json" -d '{"question":"PAI是什么？"}'
@@ -251,13 +239,8 @@
 - Multi-round dialogue
 
 ```bash
-<<<<<<< HEAD
-# -t(Required): Type flag to indicate the input is a directory (d) or a file (f)
-# -p(Required): 文件夹或者文件路径。当-t为d时，paths填单个文件夹路径; 当-t为f时: 1. paths支持单个file_path. 2. 支持多个files_path，中间用','隔开 3. 支持指定目录下，某些后缀的文件(例如*.md)
-load_data -t d/f -p paths
-=======
 curl -X 'POST' http://127.0.0.1:8000/service/query -H "Content-Type: application/json" -d '{"question":"What is PAI?"}'
->>>>>>> feature
+
 ```
 
 > Parameters: session_id
@@ -289,51 +272,9 @@
 ```bash
 curl -X 'POST' http://127.0.0.1:8000/service/query/agent -H "Content-Type: application/json" -d '{"question":"This year is 2024. What year was it 10 years ago?"}'
 ```
-=======
-
-```bash
-curl -X 'POST' http://127.0.0.1:8000/service/query -H "Content-Type: application/json" -d '{"question":"PAI是什么？"}'
-```
-
-- Multi-round dialogue
-
-```bash
-curl -X 'POST' http://127.0.0.1:8000/service/query -H "Content-Type: application/json" -d '{"question":"What is PAI?"}'
-```
-
-> Parameters: session_id
->
-> The unique identifier of the conversation history session. After the session_id is passed in, the conversation history will be recorded. Calling the large model will automatically carry the stored conversation history.
->
-> ```bash
-> curl -X 'POST' http://127.0.0.1:8000/service/query -H "Content-Type: application/json" -d '{"question":"What are its advantages?", "session_id": "1702ffxxad3xxx6fxxx97daf7c"}'
-> ```
-
-> Parameters: chat_history
->
-> The conversation history between the user and the model. Each element in the list is a round of conversation in the form of {"user":"user input","bot":"model output"}. Multiple rounds of conversations are arranged in chronological order.
->
-> ```bash
-> curl -X 'POST' http://127.0.0.1:8000/service/query -H "Content-Type: application/json" -d '{"question":"What are its features？", "chat_history": [{"user":"What is PAI?", "bot":"PAI is Alibaba Cloud's artificial intelligence platform, which provides a one-stop machine learning solution. This platform supports various machine learning tasks, including supervised learning, unsupervised learning, and reinforcement learning, and is suitable for multiple scenarios such as marketing, finance, and social networks."}]}'
-> ```
-
-> Parameters: session_id + chat_history
->
-> Chat_history will be used to append and update the conversation history corresponding to the stored session_id
->
-> ```bash
-> curl -X 'POST' http://127.0.0.1:8000/service/query -H "Content-Type: application/json" -d '{"question":"它有什么优势？", "chat_history": [{"user":"PAI是什么？", "bot":"PAI是阿里云的人工智能平台，它提供一站式的机器学习解决方案。这个平台支持各种机器学习任务，包括有监督学习、无监督学习和增强学习，适用于营销、金融、社交网络等多个场景。"}], "session_id": "1702ffxxad3xxx6fxxx97daf7c"}'
-> ```
-
-- Agent And Function Tool
-
-```bash
-curl -X 'POST' http://127.0.0.1:8000/service/query/agent -H "Content-Type: application/json" -d '{"question":"This year is 2024. What year was it 10 years ago?"}'
-```
 
 # Parameter Configuration
 
 For more customization options, please refer to the documentation:
 
-[Parameter Configuration Instruction](./docs/config_guide_en.md)
->>>>>>> 8c3118bd
+[Parameter Configuration Instruction](./docs/config_guide_en.md)