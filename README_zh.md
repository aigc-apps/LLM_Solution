<p align="center">
    <h1>PAI-RAG: 一个易于使用的模块化RAG框架 </h1>
</p>

[![PAI-RAG CI](https://github.com/aigc-apps/PAI-RAG/actions/workflows/main.yml/badge.svg)](https://github.com/aigc-apps/PAI-RAG/actions/workflows/main.yml)

<details open>
<summary></b>📕 目录</b></summary>

- 💡 [什么是PAI-RAG?](#什么是pai-rag)
- 🌟 [主要模块和功能](#主要模块和功能)
- 🔎 [快速开始](#快速开始)
  - [本地环境](#方式一本地环境)
  - [Docker镜像](#方式二docker镜像)
- 🔧 [API服务](#api服务)

</details>

# 💡 什么是PAI-RAG?

PAI-RAG 是一个易于使用的模块化 RAG（检索增强生成）开源框架，结合 LLM（大型语言模型）提供真实问答能力，支持 RAG 系统各模块灵活配置和定制开发，为基于阿里云人工智能平台（PAI）的任何规模的企业提供生产级的 RAG 系统。

# 🌟 主要模块和功能

![framework](docs/figures/framework.jpg)

- 模块化设计，灵活可配置
- 基于社区开源组件构建，定制化门槛低
- 多维度自动评估体系，轻松掌握各模块性能质量
- 集成全链路可观测和评估可视化工具
- 交互式UI/API调用，便捷的迭代调优体验
- 阿里云快速场景化部署/镜像自定义部署/开源私有化部署

# 🔎 快速开始

## 方式一：本地环境

1. 克隆仓库

   ```bash
   git clone git@github.com:aigc-apps/PAI-RAG.git
   ```

2. 配置开发环境

   本项目使用poetry进行管理，若在本地环境下使用，建议在安装环境之前先创建一个空环境。为了确保环境一致性并避免因Python版本差异造成的问题，我们指定Python版本为3.10。

   ```bash
   conda create -n rag_env python==3.10
   conda activate rag_env
   ```

- (1) CPU环境

  直接使用poetry安装项目依赖包：

  ```bash
  pip install poetry
  poetry install
  ```

- (2) GPU环境

  首先替换默认 pyproject.toml 为 GPU 版本, 再使用poetry安装项目依赖包：

  ```bash
  mv pyproject_gpu.toml pyproject.toml && rm poetry.lock
  pip install poetry
  poetry install
  ```

- 常见网络超时问题

  注：在安装过程中，若遇到网络连接超时的情况，可以添加阿里云或清华的镜像源，在 pyproject.toml 文件末尾追加以下几行：

  ```bash
  [[tool.poetry.source]]
  name = "mirrors"
  url = "http://mirrors.aliyun.com/pypi/simple/" # 阿里云
  # url = "https://pypi.tuna.tsinghua.edu.cn/simple/" # 清华
  priority = "default"
  ```

  之后，再依次执行以下命令：

  ```bash
  poetry lock
  poetry install
  ```

3. 加载数据

   向当前索引存储中插入directory_path目录下的新文件

   ```bash
   load_data -c src/pai_rag/config/settings.yaml -d directory_path
   ```

4. 启动RAG服务

   使用OpenAI API，需要在命令行引入环境变量

   ```bash
   export OPENAI_API_KEY=""
   ```

   使用DashScope API，需要在命令行引入环境变量

   ```bash
   export DASHSCOPE_API_KEY=""
   ```

   ```bash
   # 启动，支持自定义host(默认0.0.0.0), port(默认8001), config(默认src/pai_rag/config/settings.yaml)
   pai_rag serve [--host HOST] [--port PORT] [--config CONFIG_FILE]
   ```

5. 启动RAG WebUI

   ```bash
   # 启动，支持自定义host(默认0.0.0.0), port(默认8002), config(默认localhost:8001)
   pai_rag ui [--host HOST] [--port PORT] [rag-url RAG_URL]
   ```

   你也可以打开http://127.0.0.1:8002/ 来配置RAG服务以及上传本地数据。

6. 评估 (调试)

您可以评估RAG系统的不同阶段的效果，如检索、生成或者全链路。

```bash
# 支持自定义 config file (default -c src/pai_rag/config/settings.yaml), overwrite (default False), type (default all)
evaluation [-c src/pai_rag/config/settings.yaml] [-o False] [-t retrieval]
```

## 方式二：Docker镜像

为了更方便使用，节省较长时间的环境安装问题，我们也提供了直接基于镜像启动的方式。

### 使用公开镜像

1. 启动RAG服务

- CPU

  ```bash
  docker pull mybigpai-public-registry.cn-beijing.cr.aliyuncs.com/mybigpai/pairag:0.0.2

  # 启动: -p(端口) -v(挂载embedding和rerank模型目录) -e(设置环境变量，若使用Dashscope LLM/Embedding，需要引入) -w(worker数量，可以指定为近似cpu核数)
  docker run -p 8001:8001 -v /huggingface:/huggingface -e DASHSCOPE_API_KEY=sk-xxxx -d mybigpai-public-registry.cn-beijing.cr.aliyuncs.com/mybigpai/pairag:0.0.2 gunicorn -b 0.0.0.0:8001 -w 16 -k uvicorn.workers.UvicornH11Worker pai_rag.main:app
  ```

- GPU

  ```bash
  docker pull mybigpai-public-registry.cn-beijing.cr.aliyuncs.com/mybigpai/pairag:0.0.2_gpu

  # 启动: -p(端口) -v(挂载embedding和rerank模型目录) -e(设置环境变量，若使用Dashscope LLM/Embedding，需要引入) -w(worker数量，可以指定为近似cpu核数)
  docker run -p 8001:8001 -v /huggingface:/huggingface --gpus all -e DASHSCOPE_API_KEY=sk-xxxx -d mybigpai-public-registry.cn-beijing.cr.aliyuncs.com/mybigpai/pairag:0.0.2_gpu gunicorn -b 0.0.0.0:8001 -w 16 -k uvicorn.workers.UvicornH11Worker pai_rag.main:app
  ```

2. 启动RAG WebUI

```bash
docker pull mybigpai-public-registry.cn-beijing.cr.aliyuncs.com/mybigpai/pairag:0.0.2_ui

docker run --network host -d mybigpai-public-registry.cn-beijing.cr.aliyuncs.com/mybigpai/pairag:0.0.2_ui
```

### 基于Dockerfile自行构建镜像

可以参考[How to Build Docker](docs/docker_build.md)来自行构建镜像。

镜像构建完成后可参考【使用公开镜像】的步骤启动RAG服务和WebUI。

# 🔧 API服务

你可以使用命令行向服务侧发送API请求。比如调用[Upload API](#upload-api)上传知识库文件。

## Upload API

支持通过API的方式上传本地文件，并支持指定不同的faiss_path，每次发送API请求会返回一个task_id，之后可以通过task_id来查看文件上传状态（processing、completed、failed）。

- 上传（upload_local_data）

```bash
curl -X 'POST' http://127.0.0.1:8000/service/upload_local_data -H 'Content-Type: multipart/form-data' -F 'file=@local_path/PAI.txt' -F 'faiss_path=localdata/storage'

# Return: {"task_id": "2c1e557733764fdb9fefa063538914da"}
```

- 查看上传状态（get_upload_state）

```bash
curl http://127.0.0.1:8077/service/get_upload_state\?task_id\=2c1e557733764fdb9fefa063538914da

# Return: {"task_id":"2c1e557733764fdb9fefa063538914da","status":"completed"}
```

## Query API

- Rag Query请求

```bash
curl -X 'POST' http://127.0.0.1:8000/service/query -H "Content-Type: application/json" -d '{"question":"PAI是什么？"}'
```

- 多轮对话请求

```bash
curl -X 'POST' http://127.0.0.1:8000/service/query -H "Content-Type: application/json" -d '{"question":"PAI是什么？"}'

# 传入session_id：对话历史会话唯一标识，传入session_id后，将对话历史进行记录，调用大模型将自动携带存储的对话历史。
curl -X 'POST' http://127.0.0.1:8000/service/query -H "Content-Type: application/json" -d '{"question":"它有什么优势？", "session_id": "1702ffxxad3xxx6fxxx97daf7c"}'

# 传入chat_history：用户与模型的对话历史，list中的每个元素是形式为{"user":"用户输入","bot":"模型输出"}的一轮对话，多轮对话按时间顺序排列。
curl -X 'POST' http://127.0.0.1:8000/service/query -H "Content-Type: application/json" -d '{"question":"它有哪些功能？", "chat_history": [{"user":"PAI是什么？", "bot":"PAI是阿里云的人工智能平台，它提供一站式的机器学习解决方案。这个平台支持各种机器学习任务，包括有监督学习、无监督学习和增强学习，适用于营销、金融、社交网络等多个场景。"}]}'

# 同时传入session_id和chat_history：会用chat_history对存储的session_id所对应的对话历史进行追加更新
curl -X 'POST' http://127.0.0.1:8000/service/query -H "Content-Type: application/json" -d '{"question":"它有什么优势？", "chat_history": [{"user":"PAI是什么？", "bot":"PAI是阿里云的人工智能平台，它提供一站式的机器学习解决方案。这个平台支持各种机器学习任务，包括有监督学习、无监督学习和增强学习，适用于营销、金融、社交网络等多个场景。"}], "session_id": "1702ffxxad3xxx6fxxx97daf7c"}'
```

- Agent及调用Function Tool的简单对话

```bash
curl -X 'POST' http://127.0.0.1:8000/service/query/agent -H "Content-Type: application/json" -d '{"question":"今年是2024年，10年前是哪一年？"}'
```

## Evaluation API

支持三种评估模式：全链路评估、检索效果评估、生成效果评估。

- /evaluate (all)
- /evaluate/retrieval
- /evaluate/response

初次调用时会在 localdata/evaluation 下自动生成一个评估数据集（qc_dataset.json， 其中包含了由LLM生成的query、reference_contexts、reference_node_id、reference_answer）。同时评估过程中涉及大量的LLM调用，因此会耗时较久。

您也可以单独调用API（/evaluate/generate）来生成评估数据集。

参考示例：

```bash
curl -X 'POST' http://127.0.0.1:8000/service/evaluate/generate

<<<<<<< HEAD
curl -X 'POST' http://127.0.0.1:8000/service/evaluate
curl -X 'POST' http://127.0.0.1:8000/service/evaluate/retrieval
curl -X 'POST' http://127.0.0.1:8000/service/evaluate/response
```
=======
返回示例：

```json
{
  "status": 200,
  "result": {
    "batch_number": 6,
    "faithfulness_mean": 0.8333334,
    "correctness_mean": 4.58333333,
    "similarity_mean": 0.88153079
  }
}
``` -->

# 参数配置

如需实现更多个性化配置，请参考文档：

[参数配置说明](./docs/config_guide_cn.md)
>>>>>>> 8c3118bd
<|MERGE_RESOLUTION|>--- conflicted
+++ resolved
@@ -243,29 +243,13 @@
 ```bash
 curl -X 'POST' http://127.0.0.1:8000/service/evaluate/generate
 
-<<<<<<< HEAD
 curl -X 'POST' http://127.0.0.1:8000/service/evaluate
 curl -X 'POST' http://127.0.0.1:8000/service/evaluate/retrieval
 curl -X 'POST' http://127.0.0.1:8000/service/evaluate/response
 ```
-=======
-返回示例：
-
-```json
-{
-  "status": 200,
-  "result": {
-    "batch_number": 6,
-    "faithfulness_mean": 0.8333334,
-    "correctness_mean": 4.58333333,
-    "similarity_mean": 0.88153079
-  }
-}
-``` -->
 
 # 参数配置
 
 如需实现更多个性化配置，请参考文档：
 
-[参数配置说明](./docs/config_guide_cn.md)
->>>>>>> 8c3118bd
+[参数配置说明](./docs/config_guide_cn.md)